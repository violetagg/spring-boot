/*
 * Copyright 2012-2015 the original author or authors.
 *
 * Licensed under the Apache License, Version 2.0 (the "License");
 * you may not use this file except in compliance with the License.
 * You may obtain a copy of the License at
 *
 *      http://www.apache.org/licenses/LICENSE-2.0
 *
 * Unless required by applicable law or agreed to in writing, software
 * distributed under the License is distributed on an "AS IS" BASIS,
 * WITHOUT WARRANTIES OR CONDITIONS OF ANY KIND, either express or implied.
 * See the License for the specific language governing permissions and
 * limitations under the License.
 */

package org.springframework.boot.autoconfigure.security;

import java.util.LinkedHashSet;
import java.util.List;
import java.util.Set;

import org.apache.commons.logging.Log;
import org.apache.commons.logging.LogFactory;
import org.springframework.beans.factory.SmartInitializingSingleton;
import org.springframework.beans.factory.annotation.Autowired;
import org.springframework.boot.autoconfigure.condition.ConditionalOnBean;
import org.springframework.boot.autoconfigure.condition.ConditionalOnMissingBean;
import org.springframework.boot.autoconfigure.security.SecurityProperties.User;
import org.springframework.context.ApplicationContext;
import org.springframework.context.annotation.Bean;
import org.springframework.context.annotation.Configuration;
import org.springframework.context.annotation.Primary;
<<<<<<< HEAD
=======
import org.springframework.context.event.ContextRefreshedEvent;
>>>>>>> df81b314
import org.springframework.core.Ordered;
import org.springframework.core.annotation.Order;
import org.springframework.security.authentication.AuthenticationEventPublisher;
import org.springframework.security.authentication.AuthenticationManager;
import org.springframework.security.authentication.AuthenticationProvider;
import org.springframework.security.authentication.ProviderManager;
import org.springframework.security.config.annotation.ObjectPostProcessor;
import org.springframework.security.config.annotation.SecurityConfigurer;
import org.springframework.security.config.annotation.authentication.builders.AuthenticationManagerBuilder;
import org.springframework.security.config.annotation.authentication.configuration.AuthenticationConfiguration;
import org.springframework.security.config.annotation.authentication.configurers.GlobalAuthenticationConfigurerAdapter;
import org.springframework.stereotype.Component;

/**
 * Configuration for a Spring Security in-memory {@link AuthenticationManager}. Can be
 * disabled by providing a bean of type AuthenticationManager. The value provided by this
 * configuration will become the "global" authentication manager (from Spring Security),
 * or the parent of the global instance. Thus it acts as a fallback when no others are
 * provided, is used by method security if enabled, and as a parent authentication manager
 * for "local" authentication managers in individual filter chains.
 *
 * @author Dave Syer
 * @author Rob Winch
 */
@Configuration
@ConditionalOnBean(ObjectPostProcessor.class)
@ConditionalOnMissingBean({ AuthenticationManager.class })
@Order(0)
public class AuthenticationManagerConfiguration {

	private static Log logger = LogFactory
			.getLog(AuthenticationManagerConfiguration.class);

	@Autowired
<<<<<<< HEAD
	private List<SecurityPrerequisite> dependencies;

	@Bean
	@Primary
	public AuthenticationManager authenticationManager(AuthenticationConfiguration auth) throws Exception {
=======
	private List<SecurityPrequisite> dependencies;

	@Bean
	@Primary
	public AuthenticationManager authenticationManager(AuthenticationConfiguration auth)
			throws Exception {
>>>>>>> df81b314
		return auth.getAuthenticationManager();
	}

	@Bean
<<<<<<< HEAD
	public static BootDefaultingAuthenticationConfigurerAdapter bootDefaultingAuthenticationConfigurerAdapter(SecurityProperties security,
			List<SecurityPrerequisite> dependencies) {
=======
	public static BootDefaultingAuthenticationConfigurerAdapter bootDefaultingAuthenticationConfigurerAdapter(
			SecurityProperties security, List<SecurityPrequisite> dependencies) {
>>>>>>> df81b314
		return new BootDefaultingAuthenticationConfigurerAdapter(security);
	}

	@Component
	protected static class AuthenticationManagerConfigurationListener implements
			SmartInitializingSingleton {

		@Autowired
		private AuthenticationEventPublisher authenticationEventPublisher;

		@Autowired
		private ApplicationContext context;

		@Override
		public void afterSingletonsInstantiated() {
			if (this.context.getBeanNamesForType(AuthenticationManager.class).length == 0) {
				return;
			}
			AuthenticationManager manager = this.context
					.getBean(AuthenticationManager.class);
			if (manager instanceof ProviderManager) {
				((ProviderManager) manager)
						.setAuthenticationEventPublisher(this.authenticationEventPublisher);
			}
		}

	}

	/**
	 * We must add {@link BootDefaultingAuthenticationConfigurerAdapter} in the init phase
	 * of the last {@link GlobalAuthenticationConfigurerAdapter}. The reason is that the
	 * typical flow is something like:
	 * <ul>
	 * <li>A
	 * {@link GlobalAuthenticationConfigurerAdapter#init(AuthenticationManagerBuilder)}
	 * exists that adds a {@link SecurityConfigurer} to the
	 * {@link AuthenticationManagerBuilder}</li>
	 * <li>
	 * {@link AuthenticationManagerConfiguration#init(AuthenticationManagerBuilder)} adds
	 * BootDefaultingAuthenticationConfigurerAdapter so it is after the
	 * {@link SecurityConfigurer} in the first step</li>
	 * <li>We then can default an {@link AuthenticationProvider} if necessary. Note we can
	 * only invoke the
	 * {@link AuthenticationManagerBuilder#authenticationProvider(AuthenticationProvider)}
	 * method since all other methods add a {@link SecurityConfigurer} which is not
	 * allowed in the configure stage. It is not allowed because we guarantee all init
	 * methods are invoked before configure, which cannot be guaranteed at this point.</li>
	 * </ul>
	 */
	@Order(Ordered.LOWEST_PRECEDENCE - 100)
<<<<<<< HEAD
	private static class BootDefaultingAuthenticationConfigurerAdapter extends GlobalAuthenticationConfigurerAdapter {
=======
	private static class BootDefaultingAuthenticationConfigurerAdapter extends
			GlobalAuthenticationConfigurerAdapter {
>>>>>>> df81b314
		private final SecurityProperties security;

		@Autowired
		public BootDefaultingAuthenticationConfigurerAdapter(SecurityProperties security) {
			this.security = security;
		}

<<<<<<< HEAD
=======
		@Override
>>>>>>> df81b314
		public void init(AuthenticationManagerBuilder auth) throws Exception {
			if (auth.isConfigured()) {
				return;
			}

			User user = this.security.getUser();
			if (user.isDefaultPassword()) {
				logger.info("\n\nUsing default security password: " + user.getPassword()
						+ "\n");
			}
<<<<<<< HEAD
			Set<String> roles = new LinkedHashSet<String>(user.getRole());
			auth
				.inMemoryAuthentication()
					.withUser(user.getName())
						.password(user.getPassword())
						.roles(roles.toArray(new String[roles.size()]));
		}
	}
=======

			Set<String> roles = new LinkedHashSet<String>(user.getRole());
			auth.inMemoryAuthentication().withUser(user.getName())
					.password(user.getPassword())
					.roles(roles.toArray(new String[roles.size()]));
		}
	}

>>>>>>> df81b314
}<|MERGE_RESOLUTION|>--- conflicted
+++ resolved
@@ -31,10 +31,6 @@
 import org.springframework.context.annotation.Bean;
 import org.springframework.context.annotation.Configuration;
 import org.springframework.context.annotation.Primary;
-<<<<<<< HEAD
-=======
-import org.springframework.context.event.ContextRefreshedEvent;
->>>>>>> df81b314
 import org.springframework.core.Ordered;
 import org.springframework.core.annotation.Order;
 import org.springframework.security.authentication.AuthenticationEventPublisher;
@@ -69,31 +65,18 @@
 			.getLog(AuthenticationManagerConfiguration.class);
 
 	@Autowired
-<<<<<<< HEAD
 	private List<SecurityPrerequisite> dependencies;
-
-	@Bean
-	@Primary
-	public AuthenticationManager authenticationManager(AuthenticationConfiguration auth) throws Exception {
-=======
-	private List<SecurityPrequisite> dependencies;
 
 	@Bean
 	@Primary
 	public AuthenticationManager authenticationManager(AuthenticationConfiguration auth)
 			throws Exception {
->>>>>>> df81b314
 		return auth.getAuthenticationManager();
 	}
 
 	@Bean
-<<<<<<< HEAD
-	public static BootDefaultingAuthenticationConfigurerAdapter bootDefaultingAuthenticationConfigurerAdapter(SecurityProperties security,
-			List<SecurityPrerequisite> dependencies) {
-=======
 	public static BootDefaultingAuthenticationConfigurerAdapter bootDefaultingAuthenticationConfigurerAdapter(
-			SecurityProperties security, List<SecurityPrequisite> dependencies) {
->>>>>>> df81b314
+			SecurityProperties security, List<SecurityPrerequisite> dependencies) {
 		return new BootDefaultingAuthenticationConfigurerAdapter(security);
 	}
 
@@ -144,12 +127,8 @@
 	 * </ul>
 	 */
 	@Order(Ordered.LOWEST_PRECEDENCE - 100)
-<<<<<<< HEAD
-	private static class BootDefaultingAuthenticationConfigurerAdapter extends GlobalAuthenticationConfigurerAdapter {
-=======
 	private static class BootDefaultingAuthenticationConfigurerAdapter extends
 			GlobalAuthenticationConfigurerAdapter {
->>>>>>> df81b314
 		private final SecurityProperties security;
 
 		@Autowired
@@ -157,10 +136,7 @@
 			this.security = security;
 		}
 
-<<<<<<< HEAD
-=======
 		@Override
->>>>>>> df81b314
 		public void init(AuthenticationManagerBuilder auth) throws Exception {
 			if (auth.isConfigured()) {
 				return;
@@ -171,23 +147,13 @@
 				logger.info("\n\nUsing default security password: " + user.getPassword()
 						+ "\n");
 			}
-<<<<<<< HEAD
-			Set<String> roles = new LinkedHashSet<String>(user.getRole());
-			auth
-				.inMemoryAuthentication()
-					.withUser(user.getName())
-						.password(user.getPassword())
-						.roles(roles.toArray(new String[roles.size()]));
-		}
-	}
-=======
 
 			Set<String> roles = new LinkedHashSet<String>(user.getRole());
 			auth.inMemoryAuthentication().withUser(user.getName())
 					.password(user.getPassword())
 					.roles(roles.toArray(new String[roles.size()]));
 		}
+
 	}
 
->>>>>>> df81b314
 }