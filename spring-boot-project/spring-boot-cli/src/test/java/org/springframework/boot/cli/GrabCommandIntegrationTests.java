/*
 * Copyright 2012-2019 the original author or authors.
 *
 * Licensed under the Apache License, Version 2.0 (the "License");
 * you may not use this file except in compliance with the License.
 * You may obtain a copy of the License at
 *
 *      https://www.apache.org/licenses/LICENSE-2.0
 *
 * Unless required by applicable law or agreed to in writing, software
 * distributed under the License is distributed on an "AS IS" BASIS,
 * WITHOUT WARRANTIES OR CONDITIONS OF ANY KIND, either express or implied.
 * See the License for the specific language governing permissions and
 * limitations under the License.
 */

package org.springframework.boot.cli;

import java.io.File;

import org.junit.After;
import org.junit.Before;
import org.junit.Rule;
import org.junit.Test;

import org.springframework.boot.cli.command.grab.GrabCommand;
import org.springframework.util.FileSystemUtils;

import static org.assertj.core.api.Assertions.assertThat;
import static org.assertj.core.api.Assertions.assertThatExceptionOfType;

/**
 * Integration tests for {@link GrabCommand}
 *
 * @author Andy Wilkinson
 * @author Dave Syer
 */
public class GrabCommandIntegrationTests {

	@Rule
	public CliTester cli = new CliTester("src/test/resources/grab-samples/");

	@Before
	@After
	public void deleteLocalRepository() {
		FileSystemUtils.deleteRecursively(new File("target/repository"));
		System.clearProperty("grape.root");
		System.clearProperty("groovy.grape.report.downloads");
	}

	@Test
	public void grab() throws Exception {

		System.setProperty("grape.root", "target");
		System.setProperty("groovy.grape.report.downloads", "true");

		// Use --autoconfigure=false to limit the amount of downloaded dependencies
		String output = this.cli.grab("grab.groovy", "--autoconfigure=false");
		assertThat(new File("target/repository/joda-time/joda-time").isDirectory()).isTrue();
		// Should be resolved from local repository cache
		assertThat(output.contains("Downloading: file:")).isTrue();
	}

	@Test
	public void duplicateDependencyManagementBomAnnotationsProducesAnError() {
<<<<<<< HEAD
		assertThatExceptionOfType(Exception.class)
				.isThrownBy(
						() -> this.cli.grab("duplicateDependencyManagementBom.groovy"))
				.withMessageContaining("Duplicate @DependencyManagementBom annotation");
=======
		try {
			this.cli.grab("duplicateDependencyManagementBom.groovy");
			fail();
		}
		catch (Exception ex) {
			assertThat(ex.getMessage()).contains("Duplicate @DependencyManagementBom annotation");
		}
>>>>>>> c6c139d9
	}

	@Test
	public void customMetadata() throws Exception {
		System.setProperty("grape.root", "target");
		FileSystemUtils.copyRecursively(new File("src/test/resources/grab-samples/repository"),
				new File("target/repository"));
		this.cli.grab("customDependencyManagement.groovy", "--autoconfigure=false");
		assertThat(new File("target/repository/javax/ejb/ejb-api/3.0").isDirectory()).isTrue();
	}

}<|MERGE_RESOLUTION|>--- conflicted
+++ resolved
@@ -63,20 +63,9 @@
 
 	@Test
 	public void duplicateDependencyManagementBomAnnotationsProducesAnError() {
-<<<<<<< HEAD
 		assertThatExceptionOfType(Exception.class)
-				.isThrownBy(
-						() -> this.cli.grab("duplicateDependencyManagementBom.groovy"))
+				.isThrownBy(() -> this.cli.grab("duplicateDependencyManagementBom.groovy"))
 				.withMessageContaining("Duplicate @DependencyManagementBom annotation");
-=======
-		try {
-			this.cli.grab("duplicateDependencyManagementBom.groovy");
-			fail();
-		}
-		catch (Exception ex) {
-			assertThat(ex.getMessage()).contains("Duplicate @DependencyManagementBom annotation");
-		}
->>>>>>> c6c139d9
 	}
 
 	@Test
