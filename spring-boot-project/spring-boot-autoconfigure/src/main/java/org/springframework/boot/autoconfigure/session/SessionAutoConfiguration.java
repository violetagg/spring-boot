--- conflicted
+++ resolved
@@ -157,178 +157,4 @@
 
 	}
 
-<<<<<<< HEAD
-=======
-	/**
-	 * {@link ImportSelector} base class to add {@link StoreType} configuration classes.
-	 */
-	abstract static class SessionConfigurationImportSelector implements ImportSelector {
-
-		protected final String[] selectImports(WebApplicationType webApplicationType) {
-			return Arrays.stream(StoreType.values())
-				.map((type) -> SessionStoreMappings.getConfigurationClass(webApplicationType, type))
-				.toArray(String[]::new);
-		}
-
-	}
-
-	/**
-	 * {@link ImportSelector} to add {@link StoreType} configuration classes for reactive
-	 * web applications.
-	 */
-	static class ReactiveSessionConfigurationImportSelector extends SessionConfigurationImportSelector {
-
-		@Override
-		public String[] selectImports(AnnotationMetadata importingClassMetadata) {
-			return super.selectImports(WebApplicationType.REACTIVE);
-		}
-
-	}
-
-	/**
-	 * {@link ImportSelector} to add {@link StoreType} configuration classes for Servlet
-	 * web applications.
-	 */
-	static class ServletSessionConfigurationImportSelector extends SessionConfigurationImportSelector {
-
-		@Override
-		public String[] selectImports(AnnotationMetadata importingClassMetadata) {
-			return super.selectImports(WebApplicationType.SERVLET);
-		}
-
-	}
-
-	/**
-	 * Base class for beans used to validate that only one supported implementation is
-	 * available in the classpath when the store-type property is not set.
-	 */
-	abstract static class AbstractSessionRepositoryImplementationValidator {
-
-		private final List<String> candidates;
-
-		private final ClassLoader classLoader;
-
-		private final SessionProperties sessionProperties;
-
-		AbstractSessionRepositoryImplementationValidator(ApplicationContext applicationContext,
-				SessionProperties sessionProperties, List<String> candidates) {
-			this.classLoader = applicationContext.getClassLoader();
-			this.sessionProperties = sessionProperties;
-			this.candidates = candidates;
-			checkAvailableImplementations();
-		}
-
-		private void checkAvailableImplementations() {
-			List<Class<?>> availableCandidates = new ArrayList<>();
-			for (String candidate : this.candidates) {
-				addCandidateIfAvailable(availableCandidates, candidate);
-			}
-			StoreType storeType = this.sessionProperties.getStoreType();
-			if (availableCandidates.size() > 1 && storeType == null) {
-				throw new NonUniqueSessionRepositoryException(availableCandidates);
-			}
-		}
-
-		private void addCandidateIfAvailable(List<Class<?>> candidates, String type) {
-			try {
-				candidates.add(Class.forName(type, false, this.classLoader));
-			}
-			catch (Throwable ex) {
-				// Ignore
-			}
-		}
-
-	}
-
-	/**
-	 * Bean used to validate that only one supported implementation is available in the
-	 * classpath when the store-type property is not set.
-	 */
-	static class ServletSessionRepositoryImplementationValidator
-			extends AbstractSessionRepositoryImplementationValidator {
-
-		ServletSessionRepositoryImplementationValidator(ApplicationContext applicationContext,
-				SessionProperties sessionProperties) {
-			super(applicationContext, sessionProperties,
-					Arrays.asList("org.springframework.session.hazelcast.HazelcastIndexedSessionRepository",
-							"org.springframework.session.jdbc.JdbcIndexedSessionRepository",
-							"org.springframework.session.data.mongo.MongoIndexedSessionRepository",
-							"org.springframework.session.data.redis.RedisIndexedSessionRepository"));
-		}
-
-	}
-
-	/**
-	 * Bean used to validate that only one supported implementation is available in the
-	 * classpath when the store-type property is not set.
-	 */
-	static class ReactiveSessionRepositoryImplementationValidator
-			extends AbstractSessionRepositoryImplementationValidator {
-
-		ReactiveSessionRepositoryImplementationValidator(ApplicationContext applicationContext,
-				SessionProperties sessionProperties) {
-			super(applicationContext, sessionProperties,
-					Arrays.asList("org.springframework.session.data.redis.ReactiveRedisSessionRepository",
-							"org.springframework.session.data.mongo.ReactiveMongoSessionRepository"));
-		}
-
-	}
-
-	/**
-	 * Base class for validating that a (reactive) session repository bean exists.
-	 */
-	abstract static class AbstractSessionRepositoryValidator implements InitializingBean {
-
-		private final SessionProperties sessionProperties;
-
-		private final ObjectProvider<?> sessionRepositoryProvider;
-
-		protected AbstractSessionRepositoryValidator(SessionProperties sessionProperties,
-				ObjectProvider<?> sessionRepositoryProvider) {
-			this.sessionProperties = sessionProperties;
-			this.sessionRepositoryProvider = sessionRepositoryProvider;
-		}
-
-		@Override
-		public void afterPropertiesSet() {
-			StoreType storeType = this.sessionProperties.getStoreType();
-			if (storeType != StoreType.NONE && this.sessionRepositoryProvider.getIfAvailable() == null
-					&& storeType != null) {
-				throw new SessionRepositoryUnavailableException(
-						"No session repository could be auto-configured, check your "
-								+ "configuration (session store type is '"
-								+ storeType.name().toLowerCase(Locale.ENGLISH) + "')",
-						storeType);
-			}
-		}
-
-	}
-
-	/**
-	 * Bean used to validate that a {@link SessionRepository} exists and provide a
-	 * meaningful message if that's not the case.
-	 */
-	static class ServletSessionRepositoryValidator extends AbstractSessionRepositoryValidator {
-
-		ServletSessionRepositoryValidator(SessionProperties sessionProperties,
-				ObjectProvider<SessionRepository<?>> sessionRepositoryProvider) {
-			super(sessionProperties, sessionRepositoryProvider);
-		}
-
-	}
-
-	/**
-	 * Bean used to validate that a {@link ReactiveSessionRepository} exists and provide a
-	 * meaningful message if that's not the case.
-	 */
-	static class ReactiveSessionRepositoryValidator extends AbstractSessionRepositoryValidator {
-
-		ReactiveSessionRepositoryValidator(SessionProperties sessionProperties,
-				ObjectProvider<ReactiveSessionRepository<?>> sessionRepositoryProvider) {
-			super(sessionProperties, sessionRepositoryProvider);
-		}
-
-	}
-
->>>>>>> df5898a1
 }