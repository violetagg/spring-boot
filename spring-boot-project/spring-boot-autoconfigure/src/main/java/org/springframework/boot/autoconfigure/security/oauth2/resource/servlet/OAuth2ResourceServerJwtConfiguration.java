/*
 * Copyright 2012-2023 the original author or authors.
 *
 * Licensed under the Apache License, Version 2.0 (the "License");
 * you may not use this file except in compliance with the License.
 * You may obtain a copy of the License at
 *
 *      https://www.apache.org/licenses/LICENSE-2.0
 *
 * Unless required by applicable law or agreed to in writing, software
 * distributed under the License is distributed on an "AS IS" BASIS,
 * WITHOUT WARRANTIES OR CONDITIONS OF ANY KIND, either express or implied.
 * See the License for the specific language governing permissions and
 * limitations under the License.
 */

package org.springframework.boot.autoconfigure.security.oauth2.resource.servlet;

import java.security.KeyFactory;
import java.security.interfaces.RSAPublicKey;
import java.security.spec.X509EncodedKeySpec;
import java.util.ArrayList;
import java.util.Base64;
import java.util.Collections;
import java.util.List;
import java.util.Set;

import org.springframework.beans.factory.ObjectProvider;
import org.springframework.boot.autoconfigure.condition.ConditionalOnBean;
import org.springframework.boot.autoconfigure.condition.ConditionalOnMissingBean;
import org.springframework.boot.autoconfigure.condition.ConditionalOnProperty;
import org.springframework.boot.autoconfigure.security.ConditionalOnDefaultWebSecurity;
import org.springframework.boot.autoconfigure.security.oauth2.resource.IssuerUriCondition;
import org.springframework.boot.autoconfigure.security.oauth2.resource.KeyValueCondition;
import org.springframework.boot.autoconfigure.security.oauth2.resource.OAuth2ResourceServerProperties;
import org.springframework.context.annotation.Bean;
import org.springframework.context.annotation.Conditional;
import org.springframework.context.annotation.Configuration;
import org.springframework.security.config.annotation.web.builders.HttpSecurity;
import org.springframework.security.oauth2.core.DelegatingOAuth2TokenValidator;
import org.springframework.security.oauth2.core.OAuth2TokenValidator;
import org.springframework.security.oauth2.jose.jws.SignatureAlgorithm;
import org.springframework.security.oauth2.jwt.Jwt;
import org.springframework.security.oauth2.jwt.JwtClaimNames;
import org.springframework.security.oauth2.jwt.JwtClaimValidator;
import org.springframework.security.oauth2.jwt.JwtDecoder;
import org.springframework.security.oauth2.jwt.JwtValidators;
import org.springframework.security.oauth2.jwt.NimbusJwtDecoder;
import org.springframework.security.oauth2.jwt.NimbusJwtDecoder.JwkSetUriJwtDecoderBuilder;
import org.springframework.security.oauth2.jwt.SupplierJwtDecoder;
import org.springframework.security.web.SecurityFilterChain;
import org.springframework.util.CollectionUtils;

import static org.springframework.security.config.Customizer.withDefaults;

/**
 * Configures a {@link JwtDecoder} when a JWK Set URI, OpenID Connect Issuer URI or Public
 * Key configuration is available. Also configures a {@link SecurityFilterChain} if a
 * {@link JwtDecoder} bean is found.
 *
 * @author Madhura Bhave
 * @author Artsiom Yudovin
 * @author HaiTao Zhang
 * @author Mushtaq Ahmed
 */
@Configuration(proxyBeanMethods = false)
class OAuth2ResourceServerJwtConfiguration {

	@Configuration(proxyBeanMethods = false)
	@ConditionalOnMissingBean(JwtDecoder.class)
	static class JwtDecoderConfiguration {

		private final OAuth2ResourceServerProperties.Jwt properties;

		JwtDecoderConfiguration(OAuth2ResourceServerProperties properties) {
			this.properties = properties.getJwt();
		}

		@Bean
		@ConditionalOnProperty(name = "spring.security.oauth2.resourceserver.jwt.jwk-set-uri")
		JwtDecoder jwtDecoderByJwkKeySetUri(ObjectProvider<JwkSetUriJwtDecoderBuilderCustomizer> customizers) {
			JwkSetUriJwtDecoderBuilder builder = NimbusJwtDecoder.withJwkSetUri(this.properties.getJwkSetUri())
				.jwsAlgorithms(this::jwsAlgorithms);
			customizers.orderedStream().forEach((customizer) -> customizer.customize(builder));
			NimbusJwtDecoder nimbusJwtDecoder = builder.build();
			String issuerUri = this.properties.getIssuerUri();
			OAuth2TokenValidator<Jwt> defaultValidator = (issuerUri != null)
					? JwtValidators.createDefaultWithIssuer(issuerUri) : JwtValidators.createDefault();
			nimbusJwtDecoder.setJwtValidator(getValidators(defaultValidator));
			return nimbusJwtDecoder;
		}

		private void jwsAlgorithms(Set<SignatureAlgorithm> signatureAlgorithms) {
			for (String algorithm : this.properties.getJwsAlgorithms()) {
				signatureAlgorithms.add(SignatureAlgorithm.from(algorithm));
			}
		}

		private OAuth2TokenValidator<Jwt> getValidators(OAuth2TokenValidator<Jwt> defaultValidator) {
			List<String> audiences = this.properties.getAudiences();
			if (CollectionUtils.isEmpty(audiences)) {
				return defaultValidator;
			}
			List<OAuth2TokenValidator<Jwt>> validators = new ArrayList<>();
			validators.add(defaultValidator);
			validators.add(new JwtClaimValidator<List<String>>(JwtClaimNames.AUD,
					(aud) -> aud != null && !Collections.disjoint(aud, audiences)));
			return new DelegatingOAuth2TokenValidator<>(validators);
		}

		@Bean
		@Conditional(KeyValueCondition.class)
		JwtDecoder jwtDecoderByPublicKeyValue() throws Exception {
			RSAPublicKey publicKey = (RSAPublicKey) KeyFactory.getInstance("RSA")
				.generatePublic(new X509EncodedKeySpec(getKeySpec(this.properties.readPublicKey())));
			NimbusJwtDecoder jwtDecoder = NimbusJwtDecoder.withPublicKey(publicKey)
				.signatureAlgorithm(SignatureAlgorithm.from(exactlyOneAlgorithm()))
				.build();
			jwtDecoder.setJwtValidator(getValidators(JwtValidators.createDefault()));
			return jwtDecoder;
		}

		private byte[] getKeySpec(String keyValue) {
			keyValue = keyValue.replace("-----BEGIN PUBLIC KEY-----", "").replace("-----END PUBLIC KEY-----", "");
			return Base64.getMimeDecoder().decode(keyValue);
		}

		private String exactlyOneAlgorithm() {
			List<String> algorithms = this.properties.getJwsAlgorithms();
			int count = (algorithms != null) ? algorithms.size() : 0;
			if (count != 1) {
				throw new IllegalStateException(
						"Creating a JWT decoder using a public key requires exactly one JWS algorithm but " + count
								+ " were configured");
			}
			return algorithms.get(0);
		}

		@Bean
		@Conditional(IssuerUriCondition.class)
		SupplierJwtDecoder jwtDecoderByIssuerUri(ObjectProvider<JwkSetUriJwtDecoderBuilderCustomizer> customizers) {
			return new SupplierJwtDecoder(() -> {
				String issuerUri = this.properties.getIssuerUri();
<<<<<<< HEAD
				JwkSetUriJwtDecoderBuilder builder = NimbusJwtDecoder.withIssuerLocation(issuerUri);
				customizers.orderedStream().forEach((customizer) -> customizer.customize(builder));
				NimbusJwtDecoder jwtDecoder = builder.build();
				jwtDecoder.setJwtValidator(getValidators(() -> JwtValidators.createDefaultWithIssuer(issuerUri)));
=======
				NimbusJwtDecoder jwtDecoder = JwtDecoders.fromIssuerLocation(issuerUri);
				jwtDecoder.setJwtValidator(getValidators(JwtValidators.createDefaultWithIssuer(issuerUri)));
>>>>>>> fba0aa80
				return jwtDecoder;
			});
		}

	}

	@Configuration(proxyBeanMethods = false)
	@ConditionalOnDefaultWebSecurity
	static class OAuth2SecurityFilterChainConfiguration {

		@Bean
		@ConditionalOnBean(JwtDecoder.class)
		SecurityFilterChain jwtSecurityFilterChain(HttpSecurity http) throws Exception {
			http.authorizeHttpRequests((requests) -> requests.anyRequest().authenticated());
			http.oauth2ResourceServer((resourceServer) -> resourceServer.jwt(withDefaults()));
			return http.build();
		}

	}

}<|MERGE_RESOLUTION|>--- conflicted
+++ resolved
@@ -141,15 +141,10 @@
 		SupplierJwtDecoder jwtDecoderByIssuerUri(ObjectProvider<JwkSetUriJwtDecoderBuilderCustomizer> customizers) {
 			return new SupplierJwtDecoder(() -> {
 				String issuerUri = this.properties.getIssuerUri();
-<<<<<<< HEAD
 				JwkSetUriJwtDecoderBuilder builder = NimbusJwtDecoder.withIssuerLocation(issuerUri);
 				customizers.orderedStream().forEach((customizer) -> customizer.customize(builder));
 				NimbusJwtDecoder jwtDecoder = builder.build();
-				jwtDecoder.setJwtValidator(getValidators(() -> JwtValidators.createDefaultWithIssuer(issuerUri)));
-=======
-				NimbusJwtDecoder jwtDecoder = JwtDecoders.fromIssuerLocation(issuerUri);
 				jwtDecoder.setJwtValidator(getValidators(JwtValidators.createDefaultWithIssuer(issuerUri)));
->>>>>>> fba0aa80
 				return jwtDecoder;
 			});
 		}
