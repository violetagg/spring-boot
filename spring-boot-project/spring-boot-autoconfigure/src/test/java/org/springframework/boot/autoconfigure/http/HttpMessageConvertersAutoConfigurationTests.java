--- conflicted
+++ resolved
@@ -226,19 +226,15 @@
 	@Test
 	public void whenServletWebApplicationHttpMessageConvertersIsConfigured() {
 		new WebApplicationContextRunner()
-				.withConfiguration(AutoConfigurations
-						.of(HttpMessageConvertersAutoConfiguration.class))
-				.run((context) -> assertThat(context)
-						.hasSingleBean(HttpMessageConverters.class));
+				.withConfiguration(AutoConfigurations.of(HttpMessageConvertersAutoConfiguration.class))
+				.run((context) -> assertThat(context).hasSingleBean(HttpMessageConverters.class));
 	}
 
 	@Test
 	public void whenReactiveWebApplicationHttpMessageConvertersIsNotConfigured() {
 		new ReactiveWebApplicationContextRunner()
-				.withConfiguration(AutoConfigurations
-						.of(HttpMessageConvertersAutoConfiguration.class))
-				.run((context) -> assertThat(context)
-						.doesNotHaveBean(HttpMessageConverters.class));
+				.withConfiguration(AutoConfigurations.of(HttpMessageConvertersAutoConfiguration.class))
+				.run((context) -> assertThat(context).doesNotHaveBean(HttpMessageConverters.class));
 	}
 
 	private ApplicationContextRunner allOptionsRunner() {
@@ -342,12 +338,7 @@
 
 		@Bean
 		public TypeConstrainedMappingJackson2HttpMessageConverter typeConstrainedConverter() {
-<<<<<<< HEAD
-			return new TypeConstrainedMappingJackson2HttpMessageConverter(
-					RepresentationModel.class);
-=======
-			return new TypeConstrainedMappingJackson2HttpMessageConverter(ResourceSupport.class);
->>>>>>> 24925c3d
+			return new TypeConstrainedMappingJackson2HttpMessageConverter(RepresentationModel.class);
 		}
 
 	}
