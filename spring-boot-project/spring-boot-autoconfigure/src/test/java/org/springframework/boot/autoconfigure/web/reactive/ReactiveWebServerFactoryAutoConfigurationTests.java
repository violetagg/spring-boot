--- conflicted
+++ resolved
@@ -85,31 +85,19 @@
 	@Test
 	void missingHttpHandler() {
 		this.contextRunner.withUserConfiguration(MockWebServerConfiguration.class)
-<<<<<<< HEAD
-				.run((context) -> assertThat(context.getStartupFailure())
-						.isInstanceOf(ApplicationContextException.class).rootCause()
-						.hasMessageContaining("missing HttpHandler bean"));
-=======
 			.run((context) -> assertThat(context.getStartupFailure()).isInstanceOf(ApplicationContextException.class)
+				.rootCause()
 				.hasMessageContaining("missing HttpHandler bean"));
->>>>>>> df5898a1
 	}
 
 	@Test
 	void multipleHttpHandler() {
 		this.contextRunner
-<<<<<<< HEAD
-				.withUserConfiguration(MockWebServerConfiguration.class, HttpHandlerConfiguration.class,
-						TooManyHttpHandlers.class)
-				.run((context) -> assertThat(context.getStartupFailure())
-						.isInstanceOf(ApplicationContextException.class).rootCause()
-						.hasMessageContaining("multiple HttpHandler beans : httpHandler,additionalHttpHandler"));
-=======
 			.withUserConfiguration(MockWebServerConfiguration.class, HttpHandlerConfiguration.class,
 					TooManyHttpHandlers.class)
 			.run((context) -> assertThat(context.getStartupFailure()).isInstanceOf(ApplicationContextException.class)
+				.rootCause()
 				.hasMessageContaining("multiple HttpHandler beans : httpHandler,additionalHttpHandler"));
->>>>>>> df5898a1
 	}
 
 	@Test
