/*
<<<<<<< HEAD
 * Copyright 2012-2022 the original author or authors.
=======
 * Copyright 2012-2023 the original author or authors.
>>>>>>> df5898a1
 *
 * Licensed under the Apache License, Version 2.0 (the "License");
 * you may not use this file except in compliance with the License.
 * You may obtain a copy of the License at
 *
 *      https://www.apache.org/licenses/LICENSE-2.0
 *
 * Unless required by applicable law or agreed to in writing, software
 * distributed under the License is distributed on an "AS IS" BASIS,
 * WITHOUT WARRANTIES OR CONDITIONS OF ANY KIND, either express or implied.
 * See the License for the specific language governing permissions and
 * limitations under the License.
 */

package org.springframework.boot.actuate.endpoint.web.test;

import java.time.Duration;
import java.util.ArrayList;
import java.util.Collection;
import java.util.Collections;
import java.util.HashSet;
import java.util.List;
import java.util.function.Function;
import java.util.stream.Collectors;
import java.util.stream.Stream;

import org.glassfish.jersey.server.ResourceConfig;
import org.glassfish.jersey.server.model.Resource;
import org.junit.jupiter.api.extension.AfterEachCallback;
import org.junit.jupiter.api.extension.BeforeEachCallback;
import org.junit.jupiter.api.extension.Extension;
import org.junit.jupiter.api.extension.ExtensionContext;
import org.junit.jupiter.api.extension.ParameterContext;
import org.junit.jupiter.api.extension.ParameterResolver;
import org.junit.jupiter.api.extension.TestTemplateInvocationContext;
import org.junit.jupiter.api.extension.TestTemplateInvocationContextProvider;

import org.springframework.boot.actuate.endpoint.invoke.convert.ConversionServiceParameterValueMapper;
import org.springframework.boot.actuate.endpoint.web.EndpointLinksResolver;
import org.springframework.boot.actuate.endpoint.web.EndpointMapping;
import org.springframework.boot.actuate.endpoint.web.EndpointMediaTypes;
import org.springframework.boot.actuate.endpoint.web.annotation.WebEndpointDiscoverer;
import org.springframework.boot.actuate.endpoint.web.jersey.JerseyEndpointResourceFactory;
import org.springframework.boot.actuate.endpoint.web.reactive.WebFluxEndpointHandlerMapping;
import org.springframework.boot.actuate.endpoint.web.servlet.WebMvcEndpointHandlerMapping;
import org.springframework.boot.autoconfigure.ImportAutoConfiguration;
import org.springframework.boot.autoconfigure.http.HttpMessageConvertersAutoConfiguration;
import org.springframework.boot.autoconfigure.jackson.JacksonAutoConfiguration;
import org.springframework.boot.autoconfigure.jersey.JerseyAutoConfiguration;
import org.springframework.boot.autoconfigure.jersey.ResourceConfigCustomizer;
import org.springframework.boot.autoconfigure.web.reactive.WebFluxAutoConfiguration;
import org.springframework.boot.autoconfigure.web.servlet.DispatcherServletAutoConfiguration;
import org.springframework.boot.autoconfigure.web.servlet.WebMvcAutoConfiguration;
import org.springframework.boot.web.context.WebServerInitializedEvent;
import org.springframework.boot.web.embedded.netty.NettyReactiveWebServerFactory;
import org.springframework.boot.web.embedded.tomcat.TomcatServletWebServerFactory;
import org.springframework.boot.web.reactive.context.AnnotationConfigReactiveWebServerApplicationContext;
import org.springframework.boot.web.servlet.context.AnnotationConfigServletWebServerApplicationContext;
import org.springframework.context.ApplicationContext;
import org.springframework.context.ApplicationListener;
import org.springframework.context.ConfigurableApplicationContext;
import org.springframework.context.annotation.AnnotationConfigRegistry;
import org.springframework.context.annotation.Bean;
import org.springframework.context.annotation.Configuration;
import org.springframework.core.annotation.MergedAnnotations;
import org.springframework.core.annotation.MergedAnnotations.SearchStrategy;
import org.springframework.http.HttpMethod;
import org.springframework.http.server.reactive.HttpHandler;
import org.springframework.test.web.reactive.server.WebTestClient;
import org.springframework.util.ClassUtils;
import org.springframework.web.cors.CorsConfiguration;
import org.springframework.web.server.adapter.WebHttpHandlerBuilder;
import org.springframework.web.util.DefaultUriBuilderFactory;
import org.springframework.web.util.DefaultUriBuilderFactory.EncodingMode;

/**
 * {@link TestTemplateInvocationContextProvider} for
 * {@link WebEndpointTest @WebEndpointTest}.
 *
 * @author Andy Wilkinson
 */
class WebEndpointTestInvocationContextProvider implements TestTemplateInvocationContextProvider {

	@Override
	public boolean supportsTestTemplate(ExtensionContext context) {
		return true;
	}

	@Override
	public Stream<TestTemplateInvocationContext> provideTestTemplateInvocationContexts(
			ExtensionContext extensionContext) {
		return Stream.of(
				new WebEndpointsInvocationContext("Jersey",
						WebEndpointTestInvocationContextProvider::createJerseyContext),
				new WebEndpointsInvocationContext("WebMvc",
						WebEndpointTestInvocationContextProvider::createWebMvcContext),
				new WebEndpointsInvocationContext("WebFlux",
						WebEndpointTestInvocationContextProvider::createWebFluxContext));
	}

	private static ConfigurableApplicationContext createJerseyContext(List<Class<?>> classes) {
		AnnotationConfigServletWebServerApplicationContext context = new AnnotationConfigServletWebServerApplicationContext();
		classes.add(JerseyEndpointConfiguration.class);
		context.register(ClassUtils.toClassArray(classes));
		context.refresh();
		return context;
	}

	private static ConfigurableApplicationContext createWebMvcContext(List<Class<?>> classes) {
		AnnotationConfigServletWebServerApplicationContext context = new AnnotationConfigServletWebServerApplicationContext();
		classes.add(WebMvcEndpointConfiguration.class);
		context.register(ClassUtils.toClassArray(classes));
		context.refresh();
		return context;
	}

	private static ConfigurableApplicationContext createWebFluxContext(List<Class<?>> classes) {
		AnnotationConfigReactiveWebServerApplicationContext context = new AnnotationConfigReactiveWebServerApplicationContext();
		classes.add(WebFluxEndpointConfiguration.class);
		context.register(ClassUtils.toClassArray(classes));
		context.refresh();
		return context;
	}

	static class WebEndpointsInvocationContext
			implements TestTemplateInvocationContext, BeforeEachCallback, AfterEachCallback, ParameterResolver {

		private static final Duration TIMEOUT = Duration.ofMinutes(5);

		private final String name;

		private final Function<List<Class<?>>, ConfigurableApplicationContext> contextFactory;

		private ConfigurableApplicationContext context;

		<T extends ConfigurableApplicationContext & AnnotationConfigRegistry> WebEndpointsInvocationContext(String name,
				Function<List<Class<?>>, ConfigurableApplicationContext> contextFactory) {
			this.name = name;
			this.contextFactory = contextFactory;
		}

		@Override
		public void beforeEach(ExtensionContext extensionContext) throws Exception {
			List<Class<?>> configurationClasses = Stream
<<<<<<< HEAD
					.of(extensionContext.getRequiredTestClass().getDeclaredClasses()).filter(this::isConfiguration)
					.collect(Collectors.toCollection(ArrayList::new));
=======
				.of(extensionContext.getRequiredTestClass().getDeclaredClasses())
				.filter(this::isConfiguration)
				.collect(Collectors.toList());
>>>>>>> df5898a1
			this.context = this.contextFactory.apply(configurationClasses);
		}

		private boolean isConfiguration(Class<?> candidate) {
			return MergedAnnotations.from(candidate, SearchStrategy.TYPE_HIERARCHY).isPresent(Configuration.class);
		}

		@Override
		public void afterEach(ExtensionContext context) throws Exception {
			if (this.context != null) {
				this.context.close();
			}
		}

		@Override
		public boolean supportsParameter(ParameterContext parameterContext, ExtensionContext extensionContext) {
			Class<?> type = parameterContext.getParameter().getType();
			return type.equals(WebTestClient.class) || type.isAssignableFrom(ConfigurableApplicationContext.class);
		}

		@Override
		public Object resolveParameter(ParameterContext parameterContext, ExtensionContext extensionContext) {
			Class<?> type = parameterContext.getParameter().getType();
			if (type.equals(WebTestClient.class)) {
				return createWebTestClient();
			}
			else {
				return this.context;
			}
		}

		@Override
		public List<Extension> getAdditionalExtensions() {
			return Collections.singletonList(this);
		}

		@Override
		public String getDisplayName(int invocationIndex) {
			return this.name;
		}

		private WebTestClient createWebTestClient() {
			DefaultUriBuilderFactory uriBuilderFactory = new DefaultUriBuilderFactory(
					"http://localhost:" + determinePort());
			uriBuilderFactory.setEncodingMode(EncodingMode.NONE);
			return WebTestClient.bindToServer()
				.uriBuilderFactory(uriBuilderFactory)
				.responseTimeout(TIMEOUT)
				.codecs((codecs) -> codecs.defaultCodecs().maxInMemorySize(-1))
				.filter((request, next) -> {
					if (HttpMethod.GET == request.method()) {
						return next.exchange(request).retry(10);
					}
					return next.exchange(request);
				})
				.build();
		}

		private int determinePort() {
			if (this.context instanceof AnnotationConfigServletWebServerApplicationContext webServerContext) {
				return webServerContext.getWebServer().getPort();
			}
			return this.context.getBean(PortHolder.class).getPort();
		}

	}

	@Configuration(proxyBeanMethods = false)
	@ImportAutoConfiguration({ JacksonAutoConfiguration.class, JerseyAutoConfiguration.class })
	static class JerseyEndpointConfiguration {

		private final ApplicationContext applicationContext;

		JerseyEndpointConfiguration(ApplicationContext applicationContext) {
			this.applicationContext = applicationContext;
		}

		@Bean
		TomcatServletWebServerFactory tomcat() {
			return new TomcatServletWebServerFactory(0);
		}

		@Bean
		ResourceConfig resourceConfig() {
			return new ResourceConfig();
		}

		@Bean
		ResourceConfigCustomizer webEndpointRegistrar() {
			return this::customize;
		}

		private void customize(ResourceConfig config) {
			EndpointMediaTypes endpointMediaTypes = EndpointMediaTypes.DEFAULT;
			WebEndpointDiscoverer discoverer = new WebEndpointDiscoverer(this.applicationContext,
					new ConversionServiceParameterValueMapper(), endpointMediaTypes, null, Collections.emptyList(),
					Collections.emptyList());
			Collection<Resource> resources = new JerseyEndpointResourceFactory().createEndpointResources(
					new EndpointMapping("/actuator"), discoverer.getEndpoints(), endpointMediaTypes,
					new EndpointLinksResolver(discoverer.getEndpoints()), true);
			config.registerResources(new HashSet<>(resources));
		}

	}

	@Configuration(proxyBeanMethods = false)
	@ImportAutoConfiguration({ JacksonAutoConfiguration.class, WebFluxAutoConfiguration.class })
	static class WebFluxEndpointConfiguration implements ApplicationListener<WebServerInitializedEvent> {

		private final ApplicationContext applicationContext;

		private final PortHolder portHolder = new PortHolder();

		WebFluxEndpointConfiguration(ApplicationContext applicationContext) {
			this.applicationContext = applicationContext;
		}

		@Bean
		NettyReactiveWebServerFactory netty() {
			return new NettyReactiveWebServerFactory(0);
		}

		@Bean
		PortHolder portHolder() {
			return this.portHolder;
		}

		@Override
		public void onApplicationEvent(WebServerInitializedEvent event) {
			this.portHolder.setPort(event.getWebServer().getPort());
		}

		@Bean
		HttpHandler httpHandler(ApplicationContext applicationContext) {
			return WebHttpHandlerBuilder.applicationContext(applicationContext).build();
		}

		@Bean
		WebFluxEndpointHandlerMapping webEndpointReactiveHandlerMapping() {
			EndpointMediaTypes endpointMediaTypes = EndpointMediaTypes.DEFAULT;
			WebEndpointDiscoverer discoverer = new WebEndpointDiscoverer(this.applicationContext,
					new ConversionServiceParameterValueMapper(), endpointMediaTypes, null, Collections.emptyList(),
					Collections.emptyList());
			return new WebFluxEndpointHandlerMapping(new EndpointMapping("/actuator"), discoverer.getEndpoints(),
					endpointMediaTypes, new CorsConfiguration(), new EndpointLinksResolver(discoverer.getEndpoints()),
					true);
		}

	}

	@Configuration(proxyBeanMethods = false)
	@ImportAutoConfiguration({ JacksonAutoConfiguration.class, HttpMessageConvertersAutoConfiguration.class,
			WebMvcAutoConfiguration.class, DispatcherServletAutoConfiguration.class })
	static class WebMvcEndpointConfiguration {

		private final ApplicationContext applicationContext;

		WebMvcEndpointConfiguration(ApplicationContext applicationContext) {
			this.applicationContext = applicationContext;
		}

		@Bean
		TomcatServletWebServerFactory tomcat() {
			return new TomcatServletWebServerFactory(0);
		}

		@Bean
		WebMvcEndpointHandlerMapping webEndpointServletHandlerMapping() {
			EndpointMediaTypes endpointMediaTypes = EndpointMediaTypes.DEFAULT;
			WebEndpointDiscoverer discoverer = new WebEndpointDiscoverer(this.applicationContext,
					new ConversionServiceParameterValueMapper(), endpointMediaTypes, null, Collections.emptyList(),
					Collections.emptyList());
			return new WebMvcEndpointHandlerMapping(new EndpointMapping("/actuator"), discoverer.getEndpoints(),
					endpointMediaTypes, new CorsConfiguration(), new EndpointLinksResolver(discoverer.getEndpoints()),
					true);
		}

	}

}<|MERGE_RESOLUTION|>--- conflicted
+++ resolved
@@ -1,9 +1,5 @@
 /*
-<<<<<<< HEAD
- * Copyright 2012-2022 the original author or authors.
-=======
  * Copyright 2012-2023 the original author or authors.
->>>>>>> df5898a1
  *
  * Licensed under the Apache License, Version 2.0 (the "License");
  * you may not use this file except in compliance with the License.
@@ -148,14 +144,9 @@
 		@Override
 		public void beforeEach(ExtensionContext extensionContext) throws Exception {
 			List<Class<?>> configurationClasses = Stream
-<<<<<<< HEAD
-					.of(extensionContext.getRequiredTestClass().getDeclaredClasses()).filter(this::isConfiguration)
-					.collect(Collectors.toCollection(ArrayList::new));
-=======
 				.of(extensionContext.getRequiredTestClass().getDeclaredClasses())
 				.filter(this::isConfiguration)
-				.collect(Collectors.toList());
->>>>>>> df5898a1
+				.collect(Collectors.toCollection(ArrayList::new));
 			this.context = this.contextFactory.apply(configurationClasses);
 		}
 
