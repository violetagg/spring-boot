/*
 * Copyright 2012-2023 the original author or authors.
 *
 * Licensed under the Apache License, Version 2.0 (the "License");
 * you may not use this file except in compliance with the License.
 * You may obtain a copy of the License at
 *
 *      https://www.apache.org/licenses/LICENSE-2.0
 *
 * Unless required by applicable law or agreed to in writing, software
 * distributed under the License is distributed on an "AS IS" BASIS,
 * WITHOUT WARRANTIES OR CONDITIONS OF ANY KIND, either express or implied.
 * See the License for the specific language governing permissions and
 * limitations under the License.
 */

package org.springframework.boot;

import java.lang.StackWalker.StackFrame;
import java.time.Duration;
import java.util.ArrayList;
import java.util.Arrays;
import java.util.Collection;
import java.util.Collections;
import java.util.HashMap;
import java.util.LinkedHashSet;
import java.util.List;
import java.util.Map;
import java.util.Objects;
import java.util.Optional;
import java.util.Properties;
import java.util.Set;
import java.util.stream.Stream;

import org.apache.commons.logging.Log;
import org.apache.commons.logging.LogFactory;

import org.springframework.aot.AotDetector;
import org.springframework.beans.BeansException;
import org.springframework.beans.factory.config.BeanDefinition;
import org.springframework.beans.factory.config.BeanFactoryPostProcessor;
import org.springframework.beans.factory.config.ConfigurableListableBeanFactory;
import org.springframework.beans.factory.groovy.GroovyBeanDefinitionReader;
import org.springframework.beans.factory.support.AbstractAutowireCapableBeanFactory;
import org.springframework.beans.factory.support.BeanDefinitionRegistry;
import org.springframework.beans.factory.support.BeanNameGenerator;
import org.springframework.beans.factory.support.DefaultListableBeanFactory;
import org.springframework.beans.factory.xml.XmlBeanDefinitionReader;
import org.springframework.boot.Banner.Mode;
import org.springframework.boot.context.properties.bind.Bindable;
import org.springframework.boot.context.properties.bind.BindableRuntimeHintsRegistrar;
import org.springframework.boot.context.properties.bind.Binder;
import org.springframework.boot.context.properties.source.ConfigurationPropertySources;
import org.springframework.boot.convert.ApplicationConversionService;
import org.springframework.boot.web.reactive.context.AnnotationConfigReactiveWebServerApplicationContext;
import org.springframework.boot.web.servlet.context.AnnotationConfigServletWebServerApplicationContext;
import org.springframework.context.ApplicationContext;
import org.springframework.context.ApplicationContextInitializer;
import org.springframework.context.ApplicationListener;
import org.springframework.context.ConfigurableApplicationContext;
import org.springframework.context.annotation.AnnotatedBeanDefinitionReader;
import org.springframework.context.annotation.AnnotationConfigApplicationContext;
import org.springframework.context.annotation.AnnotationConfigUtils;
import org.springframework.context.annotation.ClassPathBeanDefinitionScanner;
import org.springframework.context.annotation.ConfigurationClassPostProcessor;
import org.springframework.context.aot.AotApplicationContextInitializer;
import org.springframework.context.support.AbstractApplicationContext;
import org.springframework.context.support.GenericApplicationContext;
import org.springframework.core.GenericTypeResolver;
import org.springframework.core.Ordered;
import org.springframework.core.annotation.AnnotationAwareOrderComparator;
import org.springframework.core.annotation.Order;
import org.springframework.core.env.CommandLinePropertySource;
import org.springframework.core.env.CompositePropertySource;
import org.springframework.core.env.ConfigurableEnvironment;
import org.springframework.core.env.Environment;
import org.springframework.core.env.MutablePropertySources;
import org.springframework.core.env.PropertySource;
import org.springframework.core.env.SimpleCommandLinePropertySource;
import org.springframework.core.io.DefaultResourceLoader;
import org.springframework.core.io.ResourceLoader;
import org.springframework.core.io.support.SpringFactoriesLoader;
import org.springframework.core.io.support.SpringFactoriesLoader.ArgumentResolver;
import org.springframework.core.metrics.ApplicationStartup;
import org.springframework.util.Assert;
import org.springframework.util.ClassUtils;
import org.springframework.util.CollectionUtils;
import org.springframework.util.ObjectUtils;
import org.springframework.util.ReflectionUtils;
import org.springframework.util.StringUtils;
import org.springframework.util.function.ThrowingSupplier;

/**
 * Class that can be used to bootstrap and launch a Spring application from a Java main
 * method. By default class will perform the following steps to bootstrap your
 * application:
 *
 * <ul>
 * <li>Create an appropriate {@link ApplicationContext} instance (depending on your
 * classpath)</li>
 * <li>Register a {@link CommandLinePropertySource} to expose command line arguments as
 * Spring properties</li>
 * <li>Refresh the application context, loading all singleton beans</li>
 * <li>Trigger any {@link CommandLineRunner} beans</li>
 * </ul>
 *
 * In most circumstances the static {@link #run(Class, String[])} method can be called
 * directly from your {@literal main} method to bootstrap your application:
 *
 * <pre class="code">
 * &#064;Configuration
 * &#064;EnableAutoConfiguration
 * public class MyApplication  {
 *
 *   // ... Bean definitions
 *
 *   public static void main(String[] args) {
 *     SpringApplication.run(MyApplication.class, args);
 *   }
 * }
 * </pre>
 *
 * <p>
 * For more advanced configuration a {@link SpringApplication} instance can be created and
 * customized before being run:
 *
 * <pre class="code">
 * public static void main(String[] args) {
 *   SpringApplication application = new SpringApplication(MyApplication.class);
 *   // ... customize application settings here
 *   application.run(args)
 * }
 * </pre>
 *
 * {@link SpringApplication}s can read beans from a variety of different sources. It is
 * generally recommended that a single {@code @Configuration} class is used to bootstrap
 * your application, however, you may also set {@link #getSources() sources} from:
 * <ul>
 * <li>The fully qualified class name to be loaded by
 * {@link AnnotatedBeanDefinitionReader}</li>
 * <li>The location of an XML resource to be loaded by {@link XmlBeanDefinitionReader}, or
 * a groovy script to be loaded by {@link GroovyBeanDefinitionReader}</li>
 * <li>The name of a package to be scanned by {@link ClassPathBeanDefinitionScanner}</li>
 * </ul>
 *
 * Configuration properties are also bound to the {@link SpringApplication}. This makes it
 * possible to set {@link SpringApplication} properties dynamically, like additional
 * sources ("spring.main.sources" - a CSV list) the flag to indicate a web environment
 * ("spring.main.web-application-type=none") or the flag to switch off the banner
 * ("spring.main.banner-mode=off").
 *
 * @author Phillip Webb
 * @author Dave Syer
 * @author Andy Wilkinson
 * @author Christian Dupuis
 * @author Stephane Nicoll
 * @author Jeremy Rickard
 * @author Craig Burke
 * @author Michael Simons
 * @author Madhura Bhave
 * @author Brian Clozel
 * @author Ethan Rubinson
 * @author Chris Bono
 * @author Tadaya Tsuyukubo
 * @since 1.0.0
 * @see #run(Class, String[])
 * @see #run(Class[], String[])
 * @see #SpringApplication(Class...)
 */
public class SpringApplication {

	/**
	 * Default banner location.
	 */
	public static final String BANNER_LOCATION_PROPERTY_VALUE = SpringApplicationBannerPrinter.DEFAULT_BANNER_LOCATION;

	/**
	 * Banner location property key.
	 */
	public static final String BANNER_LOCATION_PROPERTY = SpringApplicationBannerPrinter.BANNER_LOCATION_PROPERTY;

	private static final String SYSTEM_PROPERTY_JAVA_AWT_HEADLESS = "java.awt.headless";

	private static final Log logger = LogFactory.getLog(SpringApplication.class);

	static final SpringApplicationShutdownHook shutdownHook = new SpringApplicationShutdownHook();

	private static final ThreadLocal<SpringApplicationHook> applicationHook = new ThreadLocal<>();

	private final Set<Class<?>> primarySources;

	private Set<String> sources = new LinkedHashSet<>();

	private Class<?> mainApplicationClass;

	private Banner.Mode bannerMode = Banner.Mode.CONSOLE;

	private boolean logStartupInfo = true;

	private boolean addCommandLineProperties = true;

	private boolean addConversionService = true;

	private Banner banner;

	private ResourceLoader resourceLoader;

	private BeanNameGenerator beanNameGenerator;

	private ConfigurableEnvironment environment;

	private WebApplicationType webApplicationType;

	private boolean headless = true;

	private boolean registerShutdownHook = true;

	private List<ApplicationContextInitializer<?>> initializers;

	private List<ApplicationListener<?>> listeners;

	private Map<String, Object> defaultProperties;

	private final List<BootstrapRegistryInitializer> bootstrapRegistryInitializers;

	private Set<String> additionalProfiles = Collections.emptySet();

	private boolean allowBeanDefinitionOverriding;

	private boolean allowCircularReferences;

	private boolean isCustomEnvironment = false;

	private boolean lazyInitialization = false;

	private String environmentPrefix;

	private ApplicationContextFactory applicationContextFactory = ApplicationContextFactory.DEFAULT;

	private ApplicationStartup applicationStartup = ApplicationStartup.DEFAULT;

	/**
	 * Create a new {@link SpringApplication} instance. The application context will load
	 * beans from the specified primary sources (see {@link SpringApplication class-level}
	 * documentation for details). The instance can be customized before calling
	 * {@link #run(String...)}.
	 * @param primarySources the primary bean sources
	 * @see #run(Class, String[])
	 * @see #SpringApplication(ResourceLoader, Class...)
	 * @see #setSources(Set)
	 */
	public SpringApplication(Class<?>... primarySources) {
		this(null, primarySources);
	}

	/**
	 * Create a new {@link SpringApplication} instance. The application context will load
	 * beans from the specified primary sources (see {@link SpringApplication class-level}
	 * documentation for details). The instance can be customized before calling
	 * {@link #run(String...)}.
	 * @param resourceLoader the resource loader to use
	 * @param primarySources the primary bean sources
	 * @see #run(Class, String[])
	 * @see #setSources(Set)
	 */
	@SuppressWarnings({ "unchecked", "rawtypes" })
	public SpringApplication(ResourceLoader resourceLoader, Class<?>... primarySources) {
		this.resourceLoader = resourceLoader;
		Assert.notNull(primarySources, "PrimarySources must not be null");
		this.primarySources = new LinkedHashSet<>(Arrays.asList(primarySources));
		this.webApplicationType = WebApplicationType.deduceFromClasspath();
		this.bootstrapRegistryInitializers = new ArrayList<>(
				getSpringFactoriesInstances(BootstrapRegistryInitializer.class));
		setInitializers((Collection) getSpringFactoriesInstances(ApplicationContextInitializer.class));
		setListeners((Collection) getSpringFactoriesInstances(ApplicationListener.class));
		this.mainApplicationClass = deduceMainApplicationClass();
	}

	private Class<?> deduceMainApplicationClass() {
		return StackWalker.getInstance(StackWalker.Option.RETAIN_CLASS_REFERENCE)
			.walk(this::findMainClass)
			.orElse(null);
	}

	private Optional<Class<?>> findMainClass(Stream<StackFrame> stack) {
		return stack.filter((frame) -> Objects.equals(frame.getMethodName(), "main"))
			.findFirst()
			.map(StackWalker.StackFrame::getDeclaringClass);
	}

	/**
	 * Run the Spring application, creating and refreshing a new
	 * {@link ApplicationContext}.
	 * @param args the application arguments (usually passed from a Java main method)
	 * @return a running {@link ApplicationContext}
	 */
	public ConfigurableApplicationContext run(String... args) {
		long startTime = System.nanoTime();
		DefaultBootstrapContext bootstrapContext = createBootstrapContext();
		ConfigurableApplicationContext context = null;
		configureHeadlessProperty();
		SpringApplicationRunListeners listeners = getRunListeners(args);
		listeners.starting(bootstrapContext, this.mainApplicationClass);
		try {
			ApplicationArguments applicationArguments = new DefaultApplicationArguments(args);
			ConfigurableEnvironment environment = prepareEnvironment(listeners, bootstrapContext, applicationArguments);
			Banner printedBanner = printBanner(environment);
			context = createApplicationContext();
			context.setApplicationStartup(this.applicationStartup);
			prepareContext(bootstrapContext, context, environment, listeners, applicationArguments, printedBanner);
			refreshContext(context);
			afterRefresh(context, applicationArguments);
			Duration timeTakenToStartup = Duration.ofNanos(System.nanoTime() - startTime);
			if (this.logStartupInfo) {
				new StartupInfoLogger(this.mainApplicationClass).logStarted(getApplicationLog(), timeTakenToStartup);
			}
			listeners.started(context, timeTakenToStartup);
			callRunners(context, applicationArguments);
		}
		catch (Throwable ex) {
			if (ex instanceof AbandonedRunException) {
				throw ex;
			}
			handleRunFailure(context, ex, listeners);
			throw new IllegalStateException(ex);
		}
		try {
			if (context.isRunning()) {
				Duration timeTakenToReady = Duration.ofNanos(System.nanoTime() - startTime);
				listeners.ready(context, timeTakenToReady);
			}
		}
		catch (Throwable ex) {
			if (ex instanceof AbandonedRunException) {
				throw ex;
			}
			handleRunFailure(context, ex, null);
			throw new IllegalStateException(ex);
		}
		return context;
	}

	private DefaultBootstrapContext createBootstrapContext() {
		DefaultBootstrapContext bootstrapContext = new DefaultBootstrapContext();
		this.bootstrapRegistryInitializers.forEach((initializer) -> initializer.initialize(bootstrapContext));
		return bootstrapContext;
	}

	private ConfigurableEnvironment prepareEnvironment(SpringApplicationRunListeners listeners,
			DefaultBootstrapContext bootstrapContext, ApplicationArguments applicationArguments) {
		// Create and configure the environment
		ConfigurableEnvironment environment = getOrCreateEnvironment();
		configureEnvironment(environment, applicationArguments.getSourceArgs());
		ConfigurationPropertySources.attach(environment);
		listeners.environmentPrepared(bootstrapContext, environment);
		DefaultPropertiesPropertySource.moveToEnd(environment);
		Assert.state(!environment.containsProperty("spring.main.environment-prefix"),
				"Environment prefix cannot be set via properties.");
		bindToSpringApplication(environment);
		if (!this.isCustomEnvironment) {
			EnvironmentConverter environmentConverter = new EnvironmentConverter(getClassLoader());
			environment = environmentConverter.convertEnvironmentIfNecessary(environment, deduceEnvironmentClass());
		}
		ConfigurationPropertySources.attach(environment);
		return environment;
	}

	private Class<? extends ConfigurableEnvironment> deduceEnvironmentClass() {
		Class<? extends ConfigurableEnvironment> environmentType = this.applicationContextFactory
			.getEnvironmentType(this.webApplicationType);
		if (environmentType == null && this.applicationContextFactory != ApplicationContextFactory.DEFAULT) {
			environmentType = ApplicationContextFactory.DEFAULT.getEnvironmentType(this.webApplicationType);
		}
		if (environmentType == null) {
			return ApplicationEnvironment.class;
		}
		return environmentType;
	}

	private void prepareContext(DefaultBootstrapContext bootstrapContext, ConfigurableApplicationContext context,
			ConfigurableEnvironment environment, SpringApplicationRunListeners listeners,
			ApplicationArguments applicationArguments, Banner printedBanner) {
		context.setEnvironment(environment);
		postProcessApplicationContext(context);
		addAotGeneratedInitializerIfNecessary(this.initializers);
		applyInitializers(context);
		listeners.contextPrepared(context);
		bootstrapContext.close(context);
		if (this.logStartupInfo) {
			logStartupInfo(context.getParent() == null);
			logStartupProfileInfo(context);
		}
		// Add boot specific singleton beans
		ConfigurableListableBeanFactory beanFactory = context.getBeanFactory();
		beanFactory.registerSingleton("springApplicationArguments", applicationArguments);
		if (printedBanner != null) {
			beanFactory.registerSingleton("springBootBanner", printedBanner);
		}
		if (beanFactory instanceof AbstractAutowireCapableBeanFactory autowireCapableBeanFactory) {
			autowireCapableBeanFactory.setAllowCircularReferences(this.allowCircularReferences);
			if (beanFactory instanceof DefaultListableBeanFactory listableBeanFactory) {
				listableBeanFactory.setAllowBeanDefinitionOverriding(this.allowBeanDefinitionOverriding);
			}
		}
		if (this.lazyInitialization) {
			context.addBeanFactoryPostProcessor(new LazyInitializationBeanFactoryPostProcessor());
		}
		context.addBeanFactoryPostProcessor(new PropertySourceOrderingBeanFactoryPostProcessor(context));
		if (!AotDetector.useGeneratedArtifacts()) {
			// Load the sources
			Set<Object> sources = getAllSources();
			Assert.notEmpty(sources, "Sources must not be empty");
			load(context, sources.toArray(new Object[0]));
		}
		listeners.contextLoaded(context);
	}

	private void addAotGeneratedInitializerIfNecessary(List<ApplicationContextInitializer<?>> initializers) {
		if (AotDetector.useGeneratedArtifacts()) {
			List<ApplicationContextInitializer<?>> aotInitializers = new ArrayList<>(
					initializers.stream().filter(AotApplicationContextInitializer.class::isInstance).toList());
			if (aotInitializers.isEmpty()) {
				String initializerClassName = this.mainApplicationClass.getName() + "__ApplicationContextInitializer";
				aotInitializers.add(AotApplicationContextInitializer.forInitializerClasses(initializerClassName));
			}
			initializers.removeAll(aotInitializers);
			initializers.addAll(0, aotInitializers);
		}
	}

	private void refreshContext(ConfigurableApplicationContext context) {
		if (this.registerShutdownHook) {
			shutdownHook.registerApplicationContext(context);
		}
		refresh(context);
	}

	private void configureHeadlessProperty() {
		System.setProperty(SYSTEM_PROPERTY_JAVA_AWT_HEADLESS,
				System.getProperty(SYSTEM_PROPERTY_JAVA_AWT_HEADLESS, Boolean.toString(this.headless)));
	}

	private SpringApplicationRunListeners getRunListeners(String[] args) {
		ArgumentResolver argumentResolver = ArgumentResolver.of(SpringApplication.class, this);
		argumentResolver = argumentResolver.and(String[].class, args);
		List<SpringApplicationRunListener> listeners = getSpringFactoriesInstances(SpringApplicationRunListener.class,
				argumentResolver);
		SpringApplicationHook hook = applicationHook.get();
		SpringApplicationRunListener hookListener = (hook != null) ? hook.getRunListener(this) : null;
		if (hookListener != null) {
			listeners = new ArrayList<>(listeners);
			listeners.add(hookListener);
		}
		return new SpringApplicationRunListeners(logger, listeners, this.applicationStartup);
	}

	private <T> List<T> getSpringFactoriesInstances(Class<T> type) {
		return getSpringFactoriesInstances(type, null);
	}

	private <T> List<T> getSpringFactoriesInstances(Class<T> type, ArgumentResolver argumentResolver) {
		return SpringFactoriesLoader.forDefaultResourceLocation(getClassLoader()).load(type, argumentResolver);
	}

	private ConfigurableEnvironment getOrCreateEnvironment() {
		if (this.environment != null) {
			return this.environment;
		}
		ConfigurableEnvironment environment = this.applicationContextFactory.createEnvironment(this.webApplicationType);
		if (environment == null && this.applicationContextFactory != ApplicationContextFactory.DEFAULT) {
			environment = ApplicationContextFactory.DEFAULT.createEnvironment(this.webApplicationType);
		}
		return (environment != null) ? environment : new ApplicationEnvironment();
	}

	/**
	 * Template method delegating to
	 * {@link #configurePropertySources(ConfigurableEnvironment, String[])} and
	 * {@link #configureProfiles(ConfigurableEnvironment, String[])} in that order.
	 * Override this method for complete control over Environment customization, or one of
	 * the above for fine-grained control over property sources or profiles, respectively.
	 * @param environment this application's environment
	 * @param args arguments passed to the {@code run} method
	 * @see #configureProfiles(ConfigurableEnvironment, String[])
	 * @see #configurePropertySources(ConfigurableEnvironment, String[])
	 */
	protected void configureEnvironment(ConfigurableEnvironment environment, String[] args) {
		if (this.addConversionService) {
			environment.setConversionService(new ApplicationConversionService());
		}
		configurePropertySources(environment, args);
		configureProfiles(environment, args);
	}

	/**
	 * Add, remove or re-order any {@link PropertySource}s in this application's
	 * environment.
	 * @param environment this application's environment
	 * @param args arguments passed to the {@code run} method
	 * @see #configureEnvironment(ConfigurableEnvironment, String[])
	 */
	protected void configurePropertySources(ConfigurableEnvironment environment, String[] args) {
		MutablePropertySources sources = environment.getPropertySources();
		if (!CollectionUtils.isEmpty(this.defaultProperties)) {
			DefaultPropertiesPropertySource.addOrMerge(this.defaultProperties, sources);
		}
		if (this.addCommandLineProperties && args.length > 0) {
			String name = CommandLinePropertySource.COMMAND_LINE_PROPERTY_SOURCE_NAME;
			if (sources.contains(name)) {
				PropertySource<?> source = sources.get(name);
				CompositePropertySource composite = new CompositePropertySource(name);
				composite
					.addPropertySource(new SimpleCommandLinePropertySource("springApplicationCommandLineArgs", args));
				composite.addPropertySource(source);
				sources.replace(name, composite);
			}
			else {
				sources.addFirst(new SimpleCommandLinePropertySource(args));
			}
		}
	}

	/**
	 * Configure which profiles are active (or active by default) for this application
	 * environment. Additional profiles may be activated during configuration file
	 * processing through the {@code spring.profiles.active} property.
	 * @param environment this application's environment
	 * @param args arguments passed to the {@code run} method
	 * @see #configureEnvironment(ConfigurableEnvironment, String[])
	 */
	protected void configureProfiles(ConfigurableEnvironment environment, String[] args) {
	}

	/**
	 * Bind the environment to the {@link SpringApplication}.
	 * @param environment the environment to bind
	 */
	protected void bindToSpringApplication(ConfigurableEnvironment environment) {
		try {
			Binder.get(environment).bind("spring.main", Bindable.ofInstance(this));
		}
		catch (Exception ex) {
			throw new IllegalStateException("Cannot bind to SpringApplication", ex);
		}
	}

	private Banner printBanner(ConfigurableEnvironment environment) {
		if (this.bannerMode == Banner.Mode.OFF) {
			return null;
		}
		ResourceLoader resourceLoader = (this.resourceLoader != null) ? this.resourceLoader
				: new DefaultResourceLoader(null);
		SpringApplicationBannerPrinter bannerPrinter = new SpringApplicationBannerPrinter(resourceLoader, this.banner);
		if (this.bannerMode == Mode.LOG) {
			return bannerPrinter.print(environment, this.mainApplicationClass, logger);
		}
		return bannerPrinter.print(environment, this.mainApplicationClass, System.out);
	}

	/**
	 * Strategy method used to create the {@link ApplicationContext}. By default this
	 * method will respect any explicitly set application context class or factory before
	 * falling back to a suitable default.
	 * @return the application context (not yet refreshed)
	 * @see #setApplicationContextFactory(ApplicationContextFactory)
	 */
	protected ConfigurableApplicationContext createApplicationContext() {
		return this.applicationContextFactory.create(this.webApplicationType);
	}

	/**
	 * Apply any relevant post-processing to the {@link ApplicationContext}. Subclasses
	 * can apply additional processing as required.
	 * @param context the application context
	 */
	protected void postProcessApplicationContext(ConfigurableApplicationContext context) {
		if (this.beanNameGenerator != null) {
			context.getBeanFactory()
				.registerSingleton(AnnotationConfigUtils.CONFIGURATION_BEAN_NAME_GENERATOR, this.beanNameGenerator);
		}
		if (this.resourceLoader != null) {
			if (context instanceof GenericApplicationContext genericApplicationContext) {
				genericApplicationContext.setResourceLoader(this.resourceLoader);
			}
			if (context instanceof DefaultResourceLoader defaultResourceLoader) {
				defaultResourceLoader.setClassLoader(this.resourceLoader.getClassLoader());
			}
		}
		if (this.addConversionService) {
			context.getBeanFactory().setConversionService(context.getEnvironment().getConversionService());
		}
	}

	/**
	 * Apply any {@link ApplicationContextInitializer}s to the context before it is
	 * refreshed.
	 * @param context the configured ApplicationContext (not refreshed yet)
	 * @see ConfigurableApplicationContext#refresh()
	 */
	@SuppressWarnings({ "rawtypes", "unchecked" })
	protected void applyInitializers(ConfigurableApplicationContext context) {
		for (ApplicationContextInitializer initializer : getInitializers()) {
			Class<?> requiredType = GenericTypeResolver.resolveTypeArgument(initializer.getClass(),
					ApplicationContextInitializer.class);
			Assert.isInstanceOf(requiredType, context, "Unable to call initializer.");
			initializer.initialize(context);
		}
	}

	/**
	 * Called to log startup information, subclasses may override to add additional
	 * logging.
	 * @param isRoot true if this application is the root of a context hierarchy
	 */
	protected void logStartupInfo(boolean isRoot) {
		if (isRoot) {
			new StartupInfoLogger(this.mainApplicationClass).logStarting(getApplicationLog());
		}
	}

	/**
	 * Called to log active profile information.
	 * @param context the application context
	 */
	protected void logStartupProfileInfo(ConfigurableApplicationContext context) {
		Log log = getApplicationLog();
		if (log.isInfoEnabled()) {
			List<String> activeProfiles = quoteProfiles(context.getEnvironment().getActiveProfiles());
			if (ObjectUtils.isEmpty(activeProfiles)) {
				List<String> defaultProfiles = quoteProfiles(context.getEnvironment().getDefaultProfiles());
				String message = String.format("%s default %s: ", defaultProfiles.size(),
						(defaultProfiles.size() <= 1) ? "profile" : "profiles");
				log.info("No active profile set, falling back to " + message
						+ StringUtils.collectionToDelimitedString(defaultProfiles, ", "));
			}
			else {
				String message = (activeProfiles.size() == 1) ? "1 profile is active: "
						: activeProfiles.size() + " profiles are active: ";
				log.info("The following " + message + StringUtils.collectionToDelimitedString(activeProfiles, ", "));
			}
		}
	}

	private List<String> quoteProfiles(String[] profiles) {
		return Arrays.stream(profiles).map((profile) -> "\"" + profile + "\"").toList();
	}

	/**
	 * Returns the {@link Log} for the application. By default will be deduced.
	 * @return the application log
	 */
	protected Log getApplicationLog() {
		if (this.mainApplicationClass == null) {
			return logger;
		}
		return LogFactory.getLog(this.mainApplicationClass);
	}

	/**
	 * Load beans into the application context.
	 * @param context the context to load beans into
	 * @param sources the sources to load
	 */
	protected void load(ApplicationContext context, Object[] sources) {
		if (logger.isDebugEnabled()) {
			logger.debug("Loading source " + StringUtils.arrayToCommaDelimitedString(sources));
		}
		BeanDefinitionLoader loader = createBeanDefinitionLoader(getBeanDefinitionRegistry(context), sources);
		if (this.beanNameGenerator != null) {
			loader.setBeanNameGenerator(this.beanNameGenerator);
		}
		if (this.resourceLoader != null) {
			loader.setResourceLoader(this.resourceLoader);
		}
		if (this.environment != null) {
			loader.setEnvironment(this.environment);
		}
		loader.load();
	}

	/**
	 * The ResourceLoader that will be used in the ApplicationContext.
	 * @return the resourceLoader the resource loader that will be used in the
	 * ApplicationContext (or null if the default)
	 */
	public ResourceLoader getResourceLoader() {
		return this.resourceLoader;
	}

	/**
	 * Either the ClassLoader that will be used in the ApplicationContext (if
	 * {@link #setResourceLoader(ResourceLoader) resourceLoader} is set), or the context
	 * class loader (if not null), or the loader of the Spring {@link ClassUtils} class.
	 * @return a ClassLoader (never null)
	 */
	public ClassLoader getClassLoader() {
		if (this.resourceLoader != null) {
			return this.resourceLoader.getClassLoader();
		}
		return ClassUtils.getDefaultClassLoader();
	}

	/**
	 * Get the bean definition registry.
	 * @param context the application context
	 * @return the BeanDefinitionRegistry if it can be determined
	 */
	private BeanDefinitionRegistry getBeanDefinitionRegistry(ApplicationContext context) {
		if (context instanceof BeanDefinitionRegistry registry) {
			return registry;
		}
		if (context instanceof AbstractApplicationContext abstractApplicationContext) {
			return (BeanDefinitionRegistry) abstractApplicationContext.getBeanFactory();
		}
		throw new IllegalStateException("Could not locate BeanDefinitionRegistry");
	}

	/**
	 * Factory method used to create the {@link BeanDefinitionLoader}.
	 * @param registry the bean definition registry
	 * @param sources the sources to load
	 * @return the {@link BeanDefinitionLoader} that will be used to load beans
	 */
	protected BeanDefinitionLoader createBeanDefinitionLoader(BeanDefinitionRegistry registry, Object[] sources) {
		return new BeanDefinitionLoader(registry, sources);
	}

	/**
	 * Refresh the underlying {@link ApplicationContext}.
	 * @param applicationContext the application context to refresh
	 */
	protected void refresh(ConfigurableApplicationContext applicationContext) {
		applicationContext.refresh();
	}

	/**
	 * Called after the context has been refreshed.
	 * @param context the application context
	 * @param args the application arguments
	 */
	protected void afterRefresh(ConfigurableApplicationContext context, ApplicationArguments args) {
	}

	private void callRunners(ApplicationContext context, ApplicationArguments args) {
<<<<<<< HEAD
		List<Object> runners = new ArrayList<>();
		runners.addAll(context.getBeansOfType(ApplicationRunner.class).values());
		runners.addAll(context.getBeansOfType(CommandLineRunner.class).values());
		AnnotationAwareOrderComparator.sort(runners);
		for (Object runner : new LinkedHashSet<>(runners)) {
			if (runner instanceof ApplicationRunner applicationRunner) {
				callRunner(applicationRunner, args);
=======
		context.getBeanProvider(Runner.class).orderedStream().forEach((runner) -> {
			if (runner instanceof ApplicationRunner) {
				callRunner((ApplicationRunner) runner, args);
>>>>>>> 7d6532ca
			}
			if (runner instanceof CommandLineRunner commandLineRunner) {
				callRunner(commandLineRunner, args);
			}
		});
	}

	private void callRunner(ApplicationRunner runner, ApplicationArguments args) {
		try {
			(runner).run(args);
		}
		catch (Exception ex) {
			throw new IllegalStateException("Failed to execute ApplicationRunner", ex);
		}
	}

	private void callRunner(CommandLineRunner runner, ApplicationArguments args) {
		try {
			(runner).run(args.getSourceArgs());
		}
		catch (Exception ex) {
			throw new IllegalStateException("Failed to execute CommandLineRunner", ex);
		}
	}

	private void handleRunFailure(ConfigurableApplicationContext context, Throwable exception,
			SpringApplicationRunListeners listeners) {
		try {
			try {
				handleExitCode(context, exception);
				if (listeners != null) {
					listeners.failed(context, exception);
				}
			}
			finally {
				reportFailure(getExceptionReporters(context), exception);
				if (context != null) {
					context.close();
					shutdownHook.deregisterFailedApplicationContext(context);
				}
			}
		}
		catch (Exception ex) {
			logger.warn("Unable to close ApplicationContext", ex);
		}
		ReflectionUtils.rethrowRuntimeException(exception);
	}

	private Collection<SpringBootExceptionReporter> getExceptionReporters(ConfigurableApplicationContext context) {
		try {
			ArgumentResolver argumentResolver = ArgumentResolver.of(ConfigurableApplicationContext.class, context);
			return getSpringFactoriesInstances(SpringBootExceptionReporter.class, argumentResolver);
		}
		catch (Throwable ex) {
			return Collections.emptyList();
		}
	}

	private void reportFailure(Collection<SpringBootExceptionReporter> exceptionReporters, Throwable failure) {
		try {
			for (SpringBootExceptionReporter reporter : exceptionReporters) {
				if (reporter.reportException(failure)) {
					registerLoggedException(failure);
					return;
				}
			}
		}
		catch (Throwable ex) {
			// Continue with normal handling of the original failure
		}
		if (logger.isErrorEnabled()) {
			logger.error("Application run failed", failure);
			registerLoggedException(failure);
		}
	}

	/**
	 * Register that the given exception has been logged. By default, if the running in
	 * the main thread, this method will suppress additional printing of the stacktrace.
	 * @param exception the exception that was logged
	 */
	protected void registerLoggedException(Throwable exception) {
		SpringBootExceptionHandler handler = getSpringBootExceptionHandler();
		if (handler != null) {
			handler.registerLoggedException(exception);
		}
	}

	private void handleExitCode(ConfigurableApplicationContext context, Throwable exception) {
		int exitCode = getExitCodeFromException(context, exception);
		if (exitCode != 0) {
			if (context != null) {
				context.publishEvent(new ExitCodeEvent(context, exitCode));
			}
			SpringBootExceptionHandler handler = getSpringBootExceptionHandler();
			if (handler != null) {
				handler.registerExitCode(exitCode);
			}
		}
	}

	private int getExitCodeFromException(ConfigurableApplicationContext context, Throwable exception) {
		int exitCode = getExitCodeFromMappedException(context, exception);
		if (exitCode == 0) {
			exitCode = getExitCodeFromExitCodeGeneratorException(exception);
		}
		return exitCode;
	}

	private int getExitCodeFromMappedException(ConfigurableApplicationContext context, Throwable exception) {
		if (context == null || !context.isActive()) {
			return 0;
		}
		ExitCodeGenerators generators = new ExitCodeGenerators();
		Collection<ExitCodeExceptionMapper> beans = context.getBeansOfType(ExitCodeExceptionMapper.class).values();
		generators.addAll(exception, beans);
		return generators.getExitCode();
	}

	private int getExitCodeFromExitCodeGeneratorException(Throwable exception) {
		if (exception == null) {
			return 0;
		}
		if (exception instanceof ExitCodeGenerator generator) {
			return generator.getExitCode();
		}
		return getExitCodeFromExitCodeGeneratorException(exception.getCause());
	}

	SpringBootExceptionHandler getSpringBootExceptionHandler() {
		if (isMainThread(Thread.currentThread())) {
			return SpringBootExceptionHandler.forCurrentThread();
		}
		return null;
	}

	private boolean isMainThread(Thread currentThread) {
		return ("main".equals(currentThread.getName()) || "restartedMain".equals(currentThread.getName()))
				&& "main".equals(currentThread.getThreadGroup().getName());
	}

	/**
	 * Returns the main application class that has been deduced or explicitly configured.
	 * @return the main application class or {@code null}
	 */
	public Class<?> getMainApplicationClass() {
		return this.mainApplicationClass;
	}

	/**
	 * Set a specific main application class that will be used as a log source and to
	 * obtain version information. By default the main application class will be deduced.
	 * Can be set to {@code null} if there is no explicit application class.
	 * @param mainApplicationClass the mainApplicationClass to set or {@code null}
	 */
	public void setMainApplicationClass(Class<?> mainApplicationClass) {
		this.mainApplicationClass = mainApplicationClass;
	}

	/**
	 * Returns the type of web application that is being run.
	 * @return the type of web application
	 * @since 2.0.0
	 */
	public WebApplicationType getWebApplicationType() {
		return this.webApplicationType;
	}

	/**
	 * Sets the type of web application to be run. If not explicitly set the type of web
	 * application will be deduced based on the classpath.
	 * @param webApplicationType the web application type
	 * @since 2.0.0
	 */
	public void setWebApplicationType(WebApplicationType webApplicationType) {
		Assert.notNull(webApplicationType, "WebApplicationType must not be null");
		this.webApplicationType = webApplicationType;
	}

	/**
	 * Sets if bean definition overriding, by registering a definition with the same name
	 * as an existing definition, should be allowed. Defaults to {@code false}.
	 * @param allowBeanDefinitionOverriding if overriding is allowed
	 * @since 2.1.0
	 * @see DefaultListableBeanFactory#setAllowBeanDefinitionOverriding(boolean)
	 */
	public void setAllowBeanDefinitionOverriding(boolean allowBeanDefinitionOverriding) {
		this.allowBeanDefinitionOverriding = allowBeanDefinitionOverriding;
	}

	/**
	 * Sets whether to allow circular references between beans and automatically try to
	 * resolve them. Defaults to {@code false}.
	 * @param allowCircularReferences if circular references are allowed
	 * @since 2.6.0
	 * @see AbstractAutowireCapableBeanFactory#setAllowCircularReferences(boolean)
	 */
	public void setAllowCircularReferences(boolean allowCircularReferences) {
		this.allowCircularReferences = allowCircularReferences;
	}

	/**
	 * Sets if beans should be initialized lazily. Defaults to {@code false}.
	 * @param lazyInitialization if initialization should be lazy
	 * @since 2.2
	 * @see BeanDefinition#setLazyInit(boolean)
	 */
	public void setLazyInitialization(boolean lazyInitialization) {
		this.lazyInitialization = lazyInitialization;
	}

	/**
	 * Sets if the application is headless and should not instantiate AWT. Defaults to
	 * {@code true} to prevent java icons appearing.
	 * @param headless if the application is headless
	 */
	public void setHeadless(boolean headless) {
		this.headless = headless;
	}

	/**
	 * Sets if the created {@link ApplicationContext} should have a shutdown hook
	 * registered. Defaults to {@code true} to ensure that JVM shutdowns are handled
	 * gracefully.
	 * @param registerShutdownHook if the shutdown hook should be registered
	 * @see #getShutdownHandlers()
	 */
	public void setRegisterShutdownHook(boolean registerShutdownHook) {
		this.registerShutdownHook = registerShutdownHook;
	}

	/**
	 * Sets the {@link Banner} instance which will be used to print the banner when no
	 * static banner file is provided.
	 * @param banner the Banner instance to use
	 */
	public void setBanner(Banner banner) {
		this.banner = banner;
	}

	/**
	 * Sets the mode used to display the banner when the application runs. Defaults to
	 * {@code Banner.Mode.CONSOLE}.
	 * @param bannerMode the mode used to display the banner
	 */
	public void setBannerMode(Banner.Mode bannerMode) {
		this.bannerMode = bannerMode;
	}

	/**
	 * Sets if the application information should be logged when the application starts.
	 * Defaults to {@code true}.
	 * @param logStartupInfo if startup info should be logged.
	 */
	public void setLogStartupInfo(boolean logStartupInfo) {
		this.logStartupInfo = logStartupInfo;
	}

	/**
	 * Sets if a {@link CommandLinePropertySource} should be added to the application
	 * context in order to expose arguments. Defaults to {@code true}.
	 * @param addCommandLineProperties if command line arguments should be exposed
	 */
	public void setAddCommandLineProperties(boolean addCommandLineProperties) {
		this.addCommandLineProperties = addCommandLineProperties;
	}

	/**
	 * Sets if the {@link ApplicationConversionService} should be added to the application
	 * context's {@link Environment}.
	 * @param addConversionService if the application conversion service should be added
	 * @since 2.1.0
	 */
	public void setAddConversionService(boolean addConversionService) {
		this.addConversionService = addConversionService;
	}

	/**
	 * Adds {@link BootstrapRegistryInitializer} instances that can be used to initialize
	 * the {@link BootstrapRegistry}.
	 * @param bootstrapRegistryInitializer the bootstrap registry initializer to add
	 * @since 2.4.5
	 */
	public void addBootstrapRegistryInitializer(BootstrapRegistryInitializer bootstrapRegistryInitializer) {
		Assert.notNull(bootstrapRegistryInitializer, "BootstrapRegistryInitializer must not be null");
		this.bootstrapRegistryInitializers.addAll(Arrays.asList(bootstrapRegistryInitializer));
	}

	/**
	 * Set default environment properties which will be used in addition to those in the
	 * existing {@link Environment}.
	 * @param defaultProperties the additional properties to set
	 */
	public void setDefaultProperties(Map<String, Object> defaultProperties) {
		this.defaultProperties = defaultProperties;
	}

	/**
	 * Convenient alternative to {@link #setDefaultProperties(Map)}.
	 * @param defaultProperties some {@link Properties}
	 */
	public void setDefaultProperties(Properties defaultProperties) {
		this.defaultProperties = new HashMap<>();
		for (Object key : Collections.list(defaultProperties.propertyNames())) {
			this.defaultProperties.put((String) key, defaultProperties.get(key));
		}
	}

	/**
	 * Set additional profile values to use (on top of those set in system or command line
	 * properties).
	 * @param profiles the additional profiles to set
	 */
	public void setAdditionalProfiles(String... profiles) {
		this.additionalProfiles = Collections.unmodifiableSet(new LinkedHashSet<>(Arrays.asList(profiles)));
	}

	/**
	 * Return an immutable set of any additional profiles in use.
	 * @return the additional profiles
	 */
	public Set<String> getAdditionalProfiles() {
		return this.additionalProfiles;
	}

	/**
	 * Sets the bean name generator that should be used when generating bean names.
	 * @param beanNameGenerator the bean name generator
	 */
	public void setBeanNameGenerator(BeanNameGenerator beanNameGenerator) {
		this.beanNameGenerator = beanNameGenerator;
	}

	/**
	 * Sets the underlying environment that should be used with the created application
	 * context.
	 * @param environment the environment
	 */
	public void setEnvironment(ConfigurableEnvironment environment) {
		this.isCustomEnvironment = true;
		this.environment = environment;
	}

	/**
	 * Add additional items to the primary sources that will be added to an
	 * ApplicationContext when {@link #run(String...)} is called.
	 * <p>
	 * The sources here are added to those that were set in the constructor. Most users
	 * should consider using {@link #getSources()}/{@link #setSources(Set)} rather than
	 * calling this method.
	 * @param additionalPrimarySources the additional primary sources to add
	 * @see #SpringApplication(Class...)
	 * @see #getSources()
	 * @see #setSources(Set)
	 * @see #getAllSources()
	 */
	public void addPrimarySources(Collection<Class<?>> additionalPrimarySources) {
		this.primarySources.addAll(additionalPrimarySources);
	}

	/**
	 * Returns a mutable set of the sources that will be added to an ApplicationContext
	 * when {@link #run(String...)} is called.
	 * <p>
	 * Sources set here will be used in addition to any primary sources set in the
	 * constructor.
	 * @return the application sources.
	 * @see #SpringApplication(Class...)
	 * @see #getAllSources()
	 */
	public Set<String> getSources() {
		return this.sources;
	}

	/**
	 * Set additional sources that will be used to create an ApplicationContext. A source
	 * can be: a class name, package name, or an XML resource location.
	 * <p>
	 * Sources set here will be used in addition to any primary sources set in the
	 * constructor.
	 * @param sources the application sources to set
	 * @see #SpringApplication(Class...)
	 * @see #getAllSources()
	 */
	public void setSources(Set<String> sources) {
		Assert.notNull(sources, "Sources must not be null");
		this.sources = new LinkedHashSet<>(sources);
	}

	/**
	 * Return an immutable set of all the sources that will be added to an
	 * ApplicationContext when {@link #run(String...)} is called. This method combines any
	 * primary sources specified in the constructor with any additional ones that have
	 * been {@link #setSources(Set) explicitly set}.
	 * @return an immutable set of all sources
	 */
	public Set<Object> getAllSources() {
		Set<Object> allSources = new LinkedHashSet<>();
		if (!CollectionUtils.isEmpty(this.primarySources)) {
			allSources.addAll(this.primarySources);
		}
		if (!CollectionUtils.isEmpty(this.sources)) {
			allSources.addAll(this.sources);
		}
		return Collections.unmodifiableSet(allSources);
	}

	/**
	 * Sets the {@link ResourceLoader} that should be used when loading resources.
	 * @param resourceLoader the resource loader
	 */
	public void setResourceLoader(ResourceLoader resourceLoader) {
		Assert.notNull(resourceLoader, "ResourceLoader must not be null");
		this.resourceLoader = resourceLoader;
	}

	/**
	 * Return a prefix that should be applied when obtaining configuration properties from
	 * the system environment.
	 * @return the environment property prefix
	 * @since 2.5.0
	 */
	public String getEnvironmentPrefix() {
		return this.environmentPrefix;
	}

	/**
	 * Set the prefix that should be applied when obtaining configuration properties from
	 * the system environment.
	 * @param environmentPrefix the environment property prefix to set
	 * @since 2.5.0
	 */
	public void setEnvironmentPrefix(String environmentPrefix) {
		this.environmentPrefix = environmentPrefix;
	}

	/**
	 * Sets the factory that will be called to create the application context. If not set,
	 * defaults to a factory that will create
	 * {@link AnnotationConfigServletWebServerApplicationContext} for servlet web
	 * applications, {@link AnnotationConfigReactiveWebServerApplicationContext} for
	 * reactive web applications, and {@link AnnotationConfigApplicationContext} for
	 * non-web applications.
	 * @param applicationContextFactory the factory for the context
	 * @since 2.4.0
	 */
	public void setApplicationContextFactory(ApplicationContextFactory applicationContextFactory) {
		this.applicationContextFactory = (applicationContextFactory != null) ? applicationContextFactory
				: ApplicationContextFactory.DEFAULT;
	}

	/**
	 * Sets the {@link ApplicationContextInitializer} that will be applied to the Spring
	 * {@link ApplicationContext}.
	 * @param initializers the initializers to set
	 */
	public void setInitializers(Collection<? extends ApplicationContextInitializer<?>> initializers) {
		this.initializers = new ArrayList<>(initializers);
	}

	/**
	 * Add {@link ApplicationContextInitializer}s to be applied to the Spring
	 * {@link ApplicationContext}.
	 * @param initializers the initializers to add
	 */
	public void addInitializers(ApplicationContextInitializer<?>... initializers) {
		this.initializers.addAll(Arrays.asList(initializers));
	}

	/**
	 * Returns read-only ordered Set of the {@link ApplicationContextInitializer}s that
	 * will be applied to the Spring {@link ApplicationContext}.
	 * @return the initializers
	 */
	public Set<ApplicationContextInitializer<?>> getInitializers() {
		return asUnmodifiableOrderedSet(this.initializers);
	}

	/**
	 * Sets the {@link ApplicationListener}s that will be applied to the SpringApplication
	 * and registered with the {@link ApplicationContext}.
	 * @param listeners the listeners to set
	 */
	public void setListeners(Collection<? extends ApplicationListener<?>> listeners) {
		this.listeners = new ArrayList<>(listeners);
	}

	/**
	 * Add {@link ApplicationListener}s to be applied to the SpringApplication and
	 * registered with the {@link ApplicationContext}.
	 * @param listeners the listeners to add
	 */
	public void addListeners(ApplicationListener<?>... listeners) {
		this.listeners.addAll(Arrays.asList(listeners));
	}

	/**
	 * Returns read-only ordered Set of the {@link ApplicationListener}s that will be
	 * applied to the SpringApplication and registered with the {@link ApplicationContext}
	 * .
	 * @return the listeners
	 */
	public Set<ApplicationListener<?>> getListeners() {
		return asUnmodifiableOrderedSet(this.listeners);
	}

	/**
	 * Set the {@link ApplicationStartup} to use for collecting startup metrics.
	 * @param applicationStartup the application startup to use
	 * @since 2.4.0
	 */
	public void setApplicationStartup(ApplicationStartup applicationStartup) {
		this.applicationStartup = (applicationStartup != null) ? applicationStartup : ApplicationStartup.DEFAULT;
	}

	/**
	 * Returns the {@link ApplicationStartup} used for collecting startup metrics.
	 * @return the application startup
	 * @since 2.4.0
	 */
	public ApplicationStartup getApplicationStartup() {
		return this.applicationStartup;
	}

	/**
	 * Return a {@link SpringApplicationShutdownHandlers} instance that can be used to add
	 * or remove handlers that perform actions before the JVM is shutdown.
	 * @return a {@link SpringApplicationShutdownHandlers} instance
	 * @since 2.5.1
	 */
	public static SpringApplicationShutdownHandlers getShutdownHandlers() {
		return shutdownHook.getHandlers();
	}

	/**
	 * Static helper that can be used to run a {@link SpringApplication} from the
	 * specified source using default settings.
	 * @param primarySource the primary source to load
	 * @param args the application arguments (usually passed from a Java main method)
	 * @return the running {@link ApplicationContext}
	 */
	public static ConfigurableApplicationContext run(Class<?> primarySource, String... args) {
		return run(new Class<?>[] { primarySource }, args);
	}

	/**
	 * Static helper that can be used to run a {@link SpringApplication} from the
	 * specified sources using default settings and user supplied arguments.
	 * @param primarySources the primary sources to load
	 * @param args the application arguments (usually passed from a Java main method)
	 * @return the running {@link ApplicationContext}
	 */
	public static ConfigurableApplicationContext run(Class<?>[] primarySources, String[] args) {
		return new SpringApplication(primarySources).run(args);
	}

	/**
	 * A basic main that can be used to launch an application. This method is useful when
	 * application sources are defined through a {@literal --spring.main.sources} command
	 * line argument.
	 * <p>
	 * Most developers will want to define their own main method and call the
	 * {@link #run(Class, String...) run} method instead.
	 * @param args command line arguments
	 * @throws Exception if the application cannot be started
	 * @see SpringApplication#run(Class[], String[])
	 * @see SpringApplication#run(Class, String...)
	 */
	public static void main(String[] args) throws Exception {
		SpringApplication.run(new Class<?>[0], args);
	}

	/**
	 * Static helper that can be used to exit a {@link SpringApplication} and obtain a
	 * code indicating success (0) or otherwise. Does not throw exceptions but should
	 * print stack traces of any encountered. Applies the specified
	 * {@link ExitCodeGenerator ExitCodeGenerators} in addition to any Spring beans that
	 * implement {@link ExitCodeGenerator}. When multiple generators are available, the
	 * first non-zero exit code is used. Generators are ordered based on their
	 * {@link Ordered} implementation and {@link Order @Order} annotation.
	 * @param context the context to close if possible
	 * @param exitCodeGenerators exit code generators
	 * @return the outcome (0 if successful)
	 */
	public static int exit(ApplicationContext context, ExitCodeGenerator... exitCodeGenerators) {
		Assert.notNull(context, "Context must not be null");
		int exitCode = 0;
		try {
			try {
				ExitCodeGenerators generators = new ExitCodeGenerators();
				Collection<ExitCodeGenerator> beans = context.getBeansOfType(ExitCodeGenerator.class).values();
				generators.addAll(exitCodeGenerators);
				generators.addAll(beans);
				exitCode = generators.getExitCode();
				if (exitCode != 0) {
					context.publishEvent(new ExitCodeEvent(context, exitCode));
				}
			}
			finally {
				close(context);
			}
		}
		catch (Exception ex) {
			ex.printStackTrace();
			exitCode = (exitCode != 0) ? exitCode : 1;
		}
		return exitCode;
	}

	/**
	 * Perform the given action with the given {@link SpringApplicationHook} attached if
	 * the action triggers an {@link SpringApplication#run(String...) application run}.
	 * @param hook the hook to apply
	 * @param action the action to run
	 * @since 3.0.0
	 * @see #withHook(SpringApplicationHook, ThrowingSupplier)
	 */
	public static void withHook(SpringApplicationHook hook, Runnable action) {
		withHook(hook, () -> {
			action.run();
			return null;
		});
	}

	/**
	 * Perform the given action with the given {@link SpringApplicationHook} attached if
	 * the action triggers an {@link SpringApplication#run(String...) application run}.
	 * @param <T> the result type
	 * @param hook the hook to apply
	 * @param action the action to run
	 * @return the result of the action
	 * @since 3.0.0
	 * @see #withHook(SpringApplicationHook, Runnable)
	 */
	public static <T> T withHook(SpringApplicationHook hook, ThrowingSupplier<T> action) {
		applicationHook.set(hook);
		try {
			return action.get();
		}
		finally {
			applicationHook.remove();
		}
	}

	private static void close(ApplicationContext context) {
		if (context instanceof ConfigurableApplicationContext closable) {
			closable.close();
		}
	}

	private static <E> Set<E> asUnmodifiableOrderedSet(Collection<E> elements) {
		List<E> list = new ArrayList<>(elements);
		list.sort(AnnotationAwareOrderComparator.INSTANCE);
		return new LinkedHashSet<>(list);
	}

	/**
	 * {@link BeanFactoryPostProcessor} to re-order our property sources below any
	 * {@code @PropertySource} items added by the {@link ConfigurationClassPostProcessor}.
	 */
	private static class PropertySourceOrderingBeanFactoryPostProcessor implements BeanFactoryPostProcessor, Ordered {

		private final ConfigurableApplicationContext context;

		PropertySourceOrderingBeanFactoryPostProcessor(ConfigurableApplicationContext context) {
			this.context = context;
		}

		@Override
		public int getOrder() {
			return Ordered.HIGHEST_PRECEDENCE;
		}

		@Override
		public void postProcessBeanFactory(ConfigurableListableBeanFactory beanFactory) throws BeansException {
			DefaultPropertiesPropertySource.moveToEnd(this.context.getEnvironment());
		}

	}

	static class SpringApplicationRuntimeHints extends BindableRuntimeHintsRegistrar {

		SpringApplicationRuntimeHints() {
			super(SpringApplication.class);
		}

	}

	/**
	 * Exception that can be thrown to silently exit a running {@link SpringApplication}
	 * without handling run failures.
	 *
	 * @since 3.0.0
	 */
	public static class AbandonedRunException extends RuntimeException {

		private final ConfigurableApplicationContext applicationContext;

		/**
		 * Create a new {@link AbandonedRunException} instance.
		 */
		public AbandonedRunException() {
			this(null);
		}

		/**
		 * Create a new {@link AbandonedRunException} instance with the given application
		 * context.
		 * @param applicationContext the application context that was available when the
		 * run was abandoned
		 */
		public AbandonedRunException(ConfigurableApplicationContext applicationContext) {
			this.applicationContext = applicationContext;
		}

		/**
		 * Return the application context that was available when the run was abandoned or
		 * {@code null} if no context was available.
		 * @return the application context
		 */
		public ConfigurableApplicationContext getApplicationContext() {
			return this.applicationContext;
		}

	}

}<|MERGE_RESOLUTION|>--- conflicted
+++ resolved
@@ -742,19 +742,9 @@
 	}
 
 	private void callRunners(ApplicationContext context, ApplicationArguments args) {
-<<<<<<< HEAD
-		List<Object> runners = new ArrayList<>();
-		runners.addAll(context.getBeansOfType(ApplicationRunner.class).values());
-		runners.addAll(context.getBeansOfType(CommandLineRunner.class).values());
-		AnnotationAwareOrderComparator.sort(runners);
-		for (Object runner : new LinkedHashSet<>(runners)) {
+		context.getBeanProvider(Runner.class).orderedStream().forEach((runner) -> {
 			if (runner instanceof ApplicationRunner applicationRunner) {
 				callRunner(applicationRunner, args);
-=======
-		context.getBeanProvider(Runner.class).orderedStream().forEach((runner) -> {
-			if (runner instanceof ApplicationRunner) {
-				callRunner((ApplicationRunner) runner, args);
->>>>>>> 7d6532ca
 			}
 			if (runner instanceof CommandLineRunner commandLineRunner) {
 				callRunner(commandLineRunner, args);
