--- conflicted
+++ resolved
@@ -160,7 +160,6 @@
 			return new HttpComponentsClientHttpRequestFactory(createHttpClient(readTimeout, sslBundle));
 		}
 
-<<<<<<< HEAD
 		private static HttpClient createHttpClient(Duration readTimeout, SslBundle sslBundle) {
 			PoolingHttpClientConnectionManagerBuilder connectionManagerBuilder = PoolingHttpClientConnectionManagerBuilder
 				.create();
@@ -177,17 +176,7 @@
 				connectionManagerBuilder.setSSLSocketFactory(socketFactory);
 			}
 			PoolingHttpClientConnectionManager connectionManager = connectionManagerBuilder.build();
-			return HttpClientBuilder.create().setConnectionManager(connectionManager).build();
-=======
-		private static HttpClient createHttpClient(Duration readTimeout) {
-			SocketConfig socketConfig = SocketConfig.custom()
-				.setSoTimeout((int) readTimeout.toMillis(), TimeUnit.MILLISECONDS)
-				.build();
-			PoolingHttpClientConnectionManager connectionManager = PoolingHttpClientConnectionManagerBuilder.create()
-				.setDefaultSocketConfig(socketConfig)
-				.build();
 			return HttpClientBuilder.create().useSystemProperties().setConnectionManager(connectionManager).build();
->>>>>>> 884489e7
 		}
 
 	}
