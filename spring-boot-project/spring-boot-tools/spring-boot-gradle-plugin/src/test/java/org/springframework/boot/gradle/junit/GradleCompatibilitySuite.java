/*
 * Copyright 2012-2019 the original author or authors.
 *
 * Licensed under the Apache License, Version 2.0 (the "License");
 * you may not use this file except in compliance with the License.
 * You may obtain a copy of the License at
 *
 *      https://www.apache.org/licenses/LICENSE-2.0
 *
 * Unless required by applicable law or agreed to in writing, software
 * distributed under the License is distributed on an "AS IS" BASIS,
 * WITHOUT WARRANTIES OR CONDITIONS OF ANY KIND, either express or implied.
 * See the License for the specific language governing permissions and
 * limitations under the License.
 */

package org.springframework.boot.gradle.junit;

import java.util.ArrayList;
import java.util.Arrays;
import java.util.List;

import org.gradle.api.Rule;
import org.junit.runner.Runner;
import org.junit.runners.BlockJUnit4ClassRunner;
import org.junit.runners.Suite;
import org.junit.runners.model.FrameworkMethod;
import org.junit.runners.model.InitializationError;

import org.springframework.boot.gradle.testkit.GradleBuild;

/**
 * Custom {@link Suite} that runs tests against multiple versions of Gradle. Test classes
 * using the suite must have a public {@link GradleBuild} field named {@code gradleBuild}
 * and annotated with {@link Rule}.
 *
 * @author Andy Wilkinson
 */
public final class GradleCompatibilitySuite extends Suite {

<<<<<<< HEAD
	private static final List<String> GRADLE_VERSIONS = Arrays.asList("default", "4.5.1",
			"4.6", "4.7", "4.8.1", "4.9", "4.10.3", "5.0", "5.1.1", "5.2.1", "5.3.1",
			"5.4.1");
=======
	private static final List<String> GRADLE_VERSIONS = Arrays.asList("default", "4.1", "4.2", "4.3", "4.4.1", "4.5.1",
			"4.6", "4.7", "4.8.1", "4.9", "4.10.2");
>>>>>>> c6c139d9

	public GradleCompatibilitySuite(Class<?> clazz) throws InitializationError {
		super(clazz, createRunners(clazz));
	}

	private static List<Runner> createRunners(Class<?> clazz) throws InitializationError {
		List<Runner> runners = new ArrayList<>();
		for (String version : GRADLE_VERSIONS) {
			runners.add(new GradleCompatibilityClassRunner(clazz, version));
		}
		return runners;
	}

	private static final class GradleCompatibilityClassRunner extends BlockJUnit4ClassRunner {

		private final String gradleVersion;

		private GradleCompatibilityClassRunner(Class<?> klass, String gradleVersion) throws InitializationError {
			super(klass);
			this.gradleVersion = gradleVersion;
		}

		@Override
		protected Object createTest() throws Exception {
			Object test = super.createTest();
			configureTest(test);
			return test;
		}

		private void configureTest(Object test) throws Exception {
			GradleBuild gradleBuild = new GradleBuild();
			if (!"default".equals(this.gradleVersion)) {
				gradleBuild = gradleBuild.gradleVersion(this.gradleVersion);
			}
			test.getClass().getField("gradleBuild").set(test, gradleBuild);
		}

		@Override
		protected String getName() {
			return "Gradle " + this.gradleVersion;
		}

		@Override
		protected String testName(FrameworkMethod method) {
			return method.getName() + " [" + getName() + "]";
		}

	}

}<|MERGE_RESOLUTION|>--- conflicted
+++ resolved
@@ -38,14 +38,8 @@
  */
 public final class GradleCompatibilitySuite extends Suite {
 
-<<<<<<< HEAD
-	private static final List<String> GRADLE_VERSIONS = Arrays.asList("default", "4.5.1",
-			"4.6", "4.7", "4.8.1", "4.9", "4.10.3", "5.0", "5.1.1", "5.2.1", "5.3.1",
-			"5.4.1");
-=======
-	private static final List<String> GRADLE_VERSIONS = Arrays.asList("default", "4.1", "4.2", "4.3", "4.4.1", "4.5.1",
-			"4.6", "4.7", "4.8.1", "4.9", "4.10.2");
->>>>>>> c6c139d9
+	private static final List<String> GRADLE_VERSIONS = Arrays.asList("default", "4.5.1", "4.6", "4.7", "4.8.1", "4.9",
+			"4.10.3", "5.0", "5.1.1", "5.2.1", "5.3.1", "5.4.1");
 
 	public GradleCompatibilitySuite(Class<?> clazz) throws InitializationError {
 		super(clazz, createRunners(clazz));
