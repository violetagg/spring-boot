--- conflicted
+++ resolved
@@ -66,49 +66,26 @@
 	}
 
 	@Test
-<<<<<<< HEAD
 	public void afterMaxUrisReachedFurtherUrisAreDenied(CapturedOutput capturedOutput) {
-		this.contextRunner
-				.withConfiguration(AutoConfigurations.of(WebFluxAutoConfiguration.class))
-=======
-	public void afterMaxUrisReachedFurtherUrisAreDenied() {
 		this.contextRunner.withConfiguration(AutoConfigurations.of(WebFluxAutoConfiguration.class))
->>>>>>> 24925c3d
 				.withUserConfiguration(TestController.class)
 				.withPropertyValues("management.metrics.web.server.max-uri-tags=2").run((context) -> {
 					MeterRegistry registry = getInitializedMeterRegistry(context);
 					assertThat(registry.get("http.server.requests").meters()).hasSize(2);
-<<<<<<< HEAD
 					assertThat(capturedOutput)
-							.contains("Reached the maximum number of URI tags "
-									+ "for 'http.server.requests'");
-=======
-					assertThat(this.output.toString())
 							.contains("Reached the maximum number of URI tags " + "for 'http.server.requests'");
->>>>>>> 24925c3d
 				});
 	}
 
 	@Test
-<<<<<<< HEAD
 	public void shouldNotDenyNorLogIfMaxUrisIsNotReached(CapturedOutput capturedOutput) {
-		this.contextRunner
-				.withConfiguration(AutoConfigurations.of(WebFluxAutoConfiguration.class))
-=======
-	public void shouldNotDenyNorLogIfMaxUrisIsNotReached() {
 		this.contextRunner.withConfiguration(AutoConfigurations.of(WebFluxAutoConfiguration.class))
->>>>>>> 24925c3d
 				.withUserConfiguration(TestController.class)
 				.withPropertyValues("management.metrics.web.server.max-uri-tags=5").run((context) -> {
 					MeterRegistry registry = getInitializedMeterRegistry(context);
 					assertThat(registry.get("http.server.requests").meters()).hasSize(3);
-<<<<<<< HEAD
-					assertThat(capturedOutput).doesNotContain(
-							"Reached the maximum number of URI tags for 'http.server.requests'");
-=======
-					assertThat(this.output.toString())
+					assertThat(capturedOutput)
 							.doesNotContain("Reached the maximum number of URI tags for 'http.server.requests'");
->>>>>>> 24925c3d
 				});
 	}
 
@@ -116,10 +93,7 @@
 	public void metricsAreNotRecordedIfAutoTimeRequestsIsDisabled() {
 		this.contextRunner.withConfiguration(AutoConfigurations.of(WebFluxAutoConfiguration.class))
 				.withUserConfiguration(TestController.class)
-<<<<<<< HEAD
-				.withPropertyValues(
-						"management.metrics.web.server.request.autotime.enabled=false")
-				.run((context) -> {
+				.withPropertyValues("management.metrics.web.server.request.autotime.enabled=false").run((context) -> {
 					MeterRegistry registry = getInitializedMeterRegistry(context);
 					assertThat(registry.find("http.server.requests").meter()).isNull();
 				});
@@ -128,15 +102,9 @@
 	@Test
 	@Deprecated
 	public void metricsAreNotRecordedIfAutoTimeRequestsIsDisabledWithDeprecatedProperty() {
-		this.contextRunner
-				.withConfiguration(AutoConfigurations.of(WebFluxAutoConfiguration.class))
+		this.contextRunner.withConfiguration(AutoConfigurations.of(WebFluxAutoConfiguration.class))
 				.withUserConfiguration(TestController.class)
-				.withPropertyValues(
-						"management.metrics.web.server.auto-time-requests=false")
-				.run((context) -> {
-=======
 				.withPropertyValues("management.metrics.web.server.auto-time-requests=false").run((context) -> {
->>>>>>> 24925c3d
 					MeterRegistry registry = getInitializedMeterRegistry(context);
 					assertThat(registry.find("http.server.requests").meter()).isNull();
 				});
