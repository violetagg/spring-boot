/*
 * Copyright 2012-2024 the original author or authors.
 *
 * Licensed under the Apache License, Version 2.0 (the "License");
 * you may not use this file except in compliance with the License.
 * You may obtain a copy of the License at
 *
 *      https://www.apache.org/licenses/LICENSE-2.0
 *
 * Unless required by applicable law or agreed to in writing, software
 * distributed under the License is distributed on an "AS IS" BASIS,
 * WITHOUT WARRANTIES OR CONDITIONS OF ANY KIND, either express or implied.
 * See the License for the specific language governing permissions and
 * limitations under the License.
 */

package org.springframework.boot.testcontainers.properties;

import java.util.Collections;
import java.util.LinkedHashMap;
import java.util.Map;
import java.util.Set;
import java.util.concurrent.CopyOnWriteArraySet;
import java.util.function.Supplier;

import org.testcontainers.containers.Container;

import org.springframework.beans.BeansException;
import org.springframework.beans.factory.config.BeanFactoryPostProcessor;
import org.springframework.beans.factory.config.ConfigurableListableBeanFactory;
import org.springframework.beans.factory.support.BeanDefinitionRegistry;
import org.springframework.beans.factory.support.RootBeanDefinition;
import org.springframework.context.ApplicationEventPublisher;
import org.springframework.context.ApplicationEventPublisherAware;
import org.springframework.context.ConfigurableApplicationContext;
import org.springframework.core.env.ConfigurableEnvironment;
import org.springframework.core.env.EnumerablePropertySource;
import org.springframework.core.env.Environment;
import org.springframework.core.env.PropertySource;
import org.springframework.test.context.DynamicPropertyRegistry;
import org.springframework.util.Assert;
import org.springframework.util.StringUtils;

/**
 * {@link EnumerablePropertySource} backed by a map with values supplied from one or more
 * {@link Container testcontainers}.
 *
 * @author Phillip Webb
 * @since 3.1.0
 */
public class TestcontainersPropertySource extends EnumerablePropertySource<Map<String, Supplier<Object>>> {

	static final String NAME = "testcontainersPropertySource";

	private final DynamicPropertyRegistry registry;

	private final Set<ApplicationEventPublisher> eventPublishers = new CopyOnWriteArraySet<>();

	TestcontainersPropertySource() {
		this(Collections.synchronizedMap(new LinkedHashMap<>()));
	}

	private TestcontainersPropertySource(Map<String, Supplier<Object>> valueSuppliers) {
		super(NAME, Collections.unmodifiableMap(valueSuppliers));
		this.registry = (name, valueSupplier) -> {
			Assert.hasText(name, "'name' must not be null or blank");
			Assert.notNull(valueSupplier, "'valueSupplier' must not be null");
			valueSuppliers.put(name, valueSupplier);
		};
	}

	private void addEventPublisher(ApplicationEventPublisher eventPublisher) {
		this.eventPublishers.add(eventPublisher);
	}

	@Override
	public Object getProperty(String name) {
		Supplier<Object> valueSupplier = this.source.get(name);
		return (valueSupplier != null) ? getProperty(name, valueSupplier) : null;
	}

	private Object getProperty(String name, Supplier<Object> valueSupplier) {
		BeforeTestcontainersPropertySuppliedEvent event = new BeforeTestcontainersPropertySuppliedEvent(this, name);
		this.eventPublishers.forEach((eventPublisher) -> eventPublisher.publishEvent(event));
		return valueSupplier.get();
	}

	@Override
	public boolean containsProperty(String name) {
		return this.source.containsKey(name);
	}

	@Override
	public String[] getPropertyNames() {
		return StringUtils.toStringArray(this.source.keySet());
	}

	public static DynamicPropertyRegistry attach(Environment environment) {
		return attach(environment, null);
	}

	static DynamicPropertyRegistry attach(ConfigurableApplicationContext applicationContext) {
		return attach(applicationContext.getEnvironment(), applicationContext, null);
	}

	public static DynamicPropertyRegistry attach(Environment environment, BeanDefinitionRegistry registry) {
		return attach(environment, null, registry);
	}

	private static DynamicPropertyRegistry attach(Environment environment, ApplicationEventPublisher eventPublisher,
			BeanDefinitionRegistry registry) {
		Assert.state(environment instanceof ConfigurableEnvironment,
				"TestcontainersPropertySource can only be attached to a ConfigurableEnvironment");
		TestcontainersPropertySource propertySource = getOrAdd((ConfigurableEnvironment) environment);
		if (eventPublisher != null) {
			propertySource.addEventPublisher(eventPublisher);
		}
		else if (registry != null && !registry.containsBeanDefinition(EventPublisherRegistrar.NAME)) {
			registry.registerBeanDefinition(EventPublisherRegistrar.NAME, new RootBeanDefinition(
					EventPublisherRegistrar.class, () -> new EventPublisherRegistrar(environment)));
		}
		return propertySource.registry;
	}

	static TestcontainersPropertySource getOrAdd(ConfigurableEnvironment environment) {
		PropertySource<?> propertySource = environment.getPropertySources().get(NAME);
		if (propertySource == null) {
			environment.getPropertySources().addFirst(new TestcontainersPropertySource());
			return getOrAdd(environment);
		}
		Assert.state(propertySource instanceof TestcontainersPropertySource,
<<<<<<< HEAD
				"Incorrect DynamicValuesPropertySource type registered");
		return ((TestcontainersPropertySource) propertySource);
	}

	/**
	 * {@link BeanFactoryPostProcessor} to register the {@link ApplicationEventPublisher}
	 * to the {@link TestcontainersPropertySource}. This class is a
	 * {@link BeanFactoryPostProcessor} so that it is initialized as early as possible.
	 */
	static class EventPublisherRegistrar implements BeanFactoryPostProcessor, ApplicationEventPublisherAware {

		static final String NAME = EventPublisherRegistrar.class.getName();

		private final Environment environment;

		private ApplicationEventPublisher eventPublisher;

		EventPublisherRegistrar(Environment environment) {
			this.environment = environment;
		}

		@Override
		public void setApplicationEventPublisher(ApplicationEventPublisher eventPublisher) {
			this.eventPublisher = eventPublisher;
		}

		@Override
		public void postProcessBeanFactory(ConfigurableListableBeanFactory beanFactory) throws BeansException {
			if (this.eventPublisher != null) {
				TestcontainersPropertySource.getOrAdd((ConfigurableEnvironment) this.environment)
					.addEventPublisher(this.eventPublisher);
			}
		}

=======
				"Incorrect TestcontainersPropertySource type registered");
		return ((TestcontainersPropertySource) propertySource).registry;
>>>>>>> 004282fc
	}

}<|MERGE_RESOLUTION|>--- conflicted
+++ resolved
@@ -129,8 +129,7 @@
 			return getOrAdd(environment);
 		}
 		Assert.state(propertySource instanceof TestcontainersPropertySource,
-<<<<<<< HEAD
-				"Incorrect DynamicValuesPropertySource type registered");
+				"Incorrect TestcontainersPropertySource type registered");
 		return ((TestcontainersPropertySource) propertySource);
 	}
 
@@ -164,10 +163,6 @@
 			}
 		}
 
-=======
-				"Incorrect TestcontainersPropertySource type registered");
-		return ((TestcontainersPropertySource) propertySource).registry;
->>>>>>> 004282fc
 	}
 
 }